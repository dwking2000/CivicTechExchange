--- conflicted
+++ resolved
@@ -1,11 +1,7 @@
 const path = require('path');
 const webpack = require('webpack');
-<<<<<<< HEAD
-// TODO: Investigate pulling the SASS compile in here instead of as an npm script
-=======
 const ContextReplacementPlugin = require('webpack/lib/ContextReplacementPlugin');
-// TODO: Figure out how to slim down the bundle .js
->>>>>>> 82c64e10
+// TODO: Figure out how to move sass build in here instead of npm script for performance
 module.exports = {
     entry: "./common/components/mount-components.js",
     target: 'web',
