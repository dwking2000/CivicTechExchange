import requests

from allauth.socialaccount import app_settings
from allauth.socialaccount.providers.github.provider import GitHubProvider
from allauth.socialaccount.providers.oauth2.views import (
    OAuth2Adapter,
    OAuth2CallbackView,
    OAuth2LoginView,
)


class GitHubOAuth2Adapter(OAuth2Adapter):
    provider_id = GitHubProvider.id
    settings = app_settings.PROVIDERS.get(provider_id, {})

    if 'GITHUB_URL' in settings:
        web_url = settings.get('GITHUB_URL').rstrip('/')
        api_url = '{0}/api/v3'.format(web_url)
    else:
        web_url = 'https://github.com'
        api_url = 'https://api.github.com'

    access_token_url = '{0}/login/oauth/access_token'.format(web_url)
    authorize_url = '{0}/login/oauth/authorize'.format(web_url)
    profile_url = '{0}/user'.format(api_url)
    emails_url = '{0}/user/emails'.format(api_url)

    def complete_login(self, request, app, token, **kwargs):
<<<<<<< HEAD
        headers = {'Authorization': 'token ' + token.token}
        resp = requests.get(self.profile_url, headers=headers)
        extra_data = resp.json()
        if app_settings.QUERY_EMAIL and not extra_data.get('email'):
            extra_data['email'] = self.get_email(headers)
        return self.get_provider().sociallogin_from_response(
            request, extra_data
        )
=======
        headers = {'Authorization': 'token {}'.format(token.token)}
        resp = requests.get(self.profile_url, headers=headers)
        resp.raise_for_status()
        extra_data = resp.json()
        if app_settings.QUERY_EMAIL and not extra_data.get('email'):
            extra_data['email'] = self.get_email(headers)
        return self.get_provider().sociallogin_from_response(request, extra_data)
>>>>>>> f1d247bb

    def get_email(self, headers):
        email = None
        resp = requests.get(self.emails_url, headers=headers)
        resp.raise_for_status()
        emails = resp.json()
        if resp.status_code == 200 and emails:
            email = emails[0]
            primary_emails = [
<<<<<<< HEAD
                e for e in emails if not isinstance(e, dict) or e.get("primary")
=======
                e for e in emails if not isinstance(e, dict) or e.get('primary')
>>>>>>> f1d247bb
            ]
            if primary_emails:
                email = primary_emails[0]
            if isinstance(email, dict):
                email = email.get("email", "")
        return email


oauth2_login = OAuth2LoginView.adapter_view(GitHubOAuth2Adapter)
oauth2_callback = OAuth2CallbackView.adapter_view(GitHubOAuth2Adapter)<|MERGE_RESOLUTION|>--- conflicted
+++ resolved
@@ -26,7 +26,6 @@
     emails_url = '{0}/user/emails'.format(api_url)
 
     def complete_login(self, request, app, token, **kwargs):
-<<<<<<< HEAD
         headers = {'Authorization': 'token ' + token.token}
         resp = requests.get(self.profile_url, headers=headers)
         extra_data = resp.json()
@@ -35,15 +34,6 @@
         return self.get_provider().sociallogin_from_response(
             request, extra_data
         )
-=======
-        headers = {'Authorization': 'token {}'.format(token.token)}
-        resp = requests.get(self.profile_url, headers=headers)
-        resp.raise_for_status()
-        extra_data = resp.json()
-        if app_settings.QUERY_EMAIL and not extra_data.get('email'):
-            extra_data['email'] = self.get_email(headers)
-        return self.get_provider().sociallogin_from_response(request, extra_data)
->>>>>>> f1d247bb
 
     def get_email(self, headers):
         email = None
@@ -53,11 +43,7 @@
         if resp.status_code == 200 and emails:
             email = emails[0]
             primary_emails = [
-<<<<<<< HEAD
-                e for e in emails if not isinstance(e, dict) or e.get("primary")
-=======
                 e for e in emails if not isinstance(e, dict) or e.get('primary')
->>>>>>> f1d247bb
             ]
             if primary_emails:
                 email = primary_emails[0]
