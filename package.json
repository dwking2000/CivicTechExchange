--- conflicted
+++ resolved
@@ -32,12 +32,8 @@
     "optimize-css-assets-webpack-plugin": "^5.0.3",
     "path": "^0.12.7",
     "react": "^16.11.0",
-<<<<<<< HEAD
     "react-bootstrap": "^1.0.1",
-=======
-    "react-bootstrap": "^1.0.0-beta.14",
     "react-datepicker": "^2.14.1",
->>>>>>> 69356fee
     "react-dom": "^16.11.0",
     "react-file-drop": "^0.2.8",
     "react-google-recaptcha": "^1.1.0",
