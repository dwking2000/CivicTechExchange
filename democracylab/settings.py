--- conflicted
+++ resolved
@@ -182,20 +182,12 @@
     },
 }
 
-<<<<<<< HEAD
 #Caching number of tag counts only for now - change this if other things are db-cached
 #Don't cache in DEBUG so that browser pages get fresh pages when you make changes
 CACHES = {
     'default': {
         'BACKEND': 'django.core.cache.backends.db.DatabaseCache' if (not DEBUG) else 'django.core.cache.backends.dummy.DummyCache',
         'LOCATION': 'default_db_cache',
-=======
-# Caching number of tag counts only for now - change this if other things are db-cached
-CACHES = {
-    "default": {
-        "BACKEND": "django.core.cache.backends.db.DatabaseCache",
-        "LOCATION": "default_db_cache",
->>>>>>> ae57a30b
     }
 }
 
