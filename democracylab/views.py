from django.contrib.auth import login, authenticate
from django.shortcuts import render, redirect
from django.template import loader
from django.http import HttpResponse

from .forms import DemocracyLabUserCreationForm, ProjectCreationForm, UserUpdateForm
from .models import Contributor

from pprint import pprint

<<<<<<< HEAD
from civictechprojects.views import PROJECTS
=======
class Tag:
    pass

def tag(name):
    res = Tag()
    res.tag_name = name.lower().replace(' ', '_')
    res.display_name = name
    return res

def tags(*tags):
    return [tag(t) for t in tags]
PROJECT_KINDS = tags(
    '1st Amendment',
    '2nd Amendment',
    'Cultural Issues',
    'Economy',
    'Education',
    'Environment',
    'Health Care',
    'Homelessness',
    'Housing',
    'Immigration',
    'International Issues',
    'National Security',
    'Political Reform',
    'Public Safety',
    'Social Justice',
    'Taxes',
    'Transportation',
    'Other'
)

SKILL_KINDS = tags(
    'Accounting',
    'Back-End Development',
    'Business Strategy',
    'Copywriting',
    'Data Science',
    'Data Visualization',
    'Database Architecture',
    'Front-End Development',
    'Fundraising',
    'Graphic Design',
    'Legal Services',
    'Project Management',
    'Research',
    'UI Design',
    'UX Design',
    'Other'
)

TECHNOLOGIES = tags(
    'Python',
    'C',
    'Java',
    'C++',
    'C#,'
    'R',
    'JavaScript',
    'PHP',
    'Go',
    'Swift'
)

STAGES = tags(
    'New Idea',
    'Research',
    'Requirements Gathering and Analysis',
    'Planning',
    'Design',
    'Development',
    'Release',
    'Iteration',
)

PROJECT_TYPES = tags(
    'Government Efficiency',
    'Civic Engagement',
    'Community Organizing',
    'Infrastructure'
)
>>>>>>> e66c239c

def to_columns(items, count = 3):
    res = []
    for i in range(count):
        res.append([])
    cur = 0
    for item in items:
        res[cur % count].append(item)
        cur+=1
    return res



def signup(request):
    if request.method == 'POST':
        form = DemocracyLabUserCreationForm(request.POST)
        is_valid = form.is_valid()
        pprint(vars(form))
        username = form.cleaned_data.get('username')
        raw_password = form.cleaned_data.get('password1')
        # TODO: Form validation
        contributor = Contributor(
            username=username,
            first_name=form.cleaned_data.get('first_name'),
            last_name=form.cleaned_data.get('last_name'),
            email=form.cleaned_data.get('email'),
            postal_code=form.cleaned_data.get('postal_code'),
            phone_primary=form.cleaned_data.get('phone_primary'),
            about_me=form.cleaned_data.get('about_me'),
        )
        contributor.set_password(raw_password)
        contributor.save()
        user = authenticate(username=username, password=raw_password)
        login(request, user)
        return redirect('/')
    else:
        form = DemocracyLabUserCreationForm()

    template = loader.get_template('signup.html')
    context = {'form': form,
        'skills':to_columns(SKILL_KINDS),
        'projects':to_columns(PROJECT_KINDS)
    }
    return HttpResponse(template.render(context, request))

def user_update(request):
    if request.method == 'POST':
        form = UserUpdateForm(request.POST)
        contributor = Contributor(
            username=username,
            first_name=form.cleaned_data.get('first_name'),
            last_name=form.cleaned_data.get('last_name'),
            email=form.cleaned_data.get('email'),
            postal_code=form.cleaned_data.get('postal_code'),
            phone_primary=form.cleaned_data.get('phone_primary'),
            about_me=form.cleaned_data.get('about_me'),
        )
        contributor.save()
        return redirect('/')
    else:
        form = UserUpdateForm()

    template = loader.get_template('aboutme.html')
    context = {'form': form,
        'skills':to_columns(SKILL_KINDS),
        'projects':to_columns(PROJECT_KINDS)
    }
    return HttpResponse(template.render(context, request))

def index(request):
    template = loader.get_template('index.html')
    print(to_columns(PROJECTS,4))
    context = {'projects':to_columns(PROJECTS,2)}
    return HttpResponse(template.render(context, request))<|MERGE_RESOLUTION|>--- conflicted
+++ resolved
@@ -8,91 +8,7 @@
 
 from pprint import pprint
 
-<<<<<<< HEAD
 from civictechprojects.views import PROJECTS
-=======
-class Tag:
-    pass
-
-def tag(name):
-    res = Tag()
-    res.tag_name = name.lower().replace(' ', '_')
-    res.display_name = name
-    return res
-
-def tags(*tags):
-    return [tag(t) for t in tags]
-PROJECT_KINDS = tags(
-    '1st Amendment',
-    '2nd Amendment',
-    'Cultural Issues',
-    'Economy',
-    'Education',
-    'Environment',
-    'Health Care',
-    'Homelessness',
-    'Housing',
-    'Immigration',
-    'International Issues',
-    'National Security',
-    'Political Reform',
-    'Public Safety',
-    'Social Justice',
-    'Taxes',
-    'Transportation',
-    'Other'
-)
-
-SKILL_KINDS = tags(
-    'Accounting',
-    'Back-End Development',
-    'Business Strategy',
-    'Copywriting',
-    'Data Science',
-    'Data Visualization',
-    'Database Architecture',
-    'Front-End Development',
-    'Fundraising',
-    'Graphic Design',
-    'Legal Services',
-    'Project Management',
-    'Research',
-    'UI Design',
-    'UX Design',
-    'Other'
-)
-
-TECHNOLOGIES = tags(
-    'Python',
-    'C',
-    'Java',
-    'C++',
-    'C#,'
-    'R',
-    'JavaScript',
-    'PHP',
-    'Go',
-    'Swift'
-)
-
-STAGES = tags(
-    'New Idea',
-    'Research',
-    'Requirements Gathering and Analysis',
-    'Planning',
-    'Design',
-    'Development',
-    'Release',
-    'Iteration',
-)
-
-PROJECT_TYPES = tags(
-    'Government Efficiency',
-    'Civic Engagement',
-    'Community Organizing',
-    'Infrastructure'
-)
->>>>>>> e66c239c
 
 def to_columns(items, count = 3):
     res = []
@@ -111,54 +27,50 @@
         form = DemocracyLabUserCreationForm(request.POST)
         is_valid = form.is_valid()
         pprint(vars(form))
-        username = form.cleaned_data.get('username')
+        # username = form.cleaned_data.get('username')
+        email = form.cleaned_data.get('email')
         raw_password = form.cleaned_data.get('password1')
         # TODO: Form validation
         contributor = Contributor(
-            username=username,
+            username=email,
+            email=email,
             first_name=form.cleaned_data.get('first_name'),
-            last_name=form.cleaned_data.get('last_name'),
-            email=form.cleaned_data.get('email'),
-            postal_code=form.cleaned_data.get('postal_code'),
-            phone_primary=form.cleaned_data.get('phone_primary'),
-            about_me=form.cleaned_data.get('about_me'),
+            last_name=form.cleaned_data.get('last_name')
         )
         contributor.set_password(raw_password)
         contributor.save()
-        user = authenticate(username=username, password=raw_password)
+        user = authenticate(username=email, password=raw_password)
         login(request, user)
         return redirect('/')
     else:
         form = DemocracyLabUserCreationForm()
 
     template = loader.get_template('signup.html')
-    context = {'form': form,
-        'skills':to_columns(SKILL_KINDS),
-        'projects':to_columns(PROJECT_KINDS)
-    }
+    context = {'form': form}
     return HttpResponse(template.render(context, request))
 
 def user_update(request):
     if request.method == 'POST':
         form = UserUpdateForm(request.POST)
-        contributor = Contributor(
-            username=username,
-            first_name=form.cleaned_data.get('first_name'),
-            last_name=form.cleaned_data.get('last_name'),
-            email=form.cleaned_data.get('email'),
-            postal_code=form.cleaned_data.get('postal_code'),
-            phone_primary=form.cleaned_data.get('phone_primary'),
-            about_me=form.cleaned_data.get('about_me'),
-        )
-        contributor.save()
+        # TODO: Get current user and just edit the fields
+        # contributor = Contributor(
+        #     username=username,
+        #     first_name=form.cleaned_data.get('first_name'),
+        #     last_name=form.cleaned_data.get('last_name'),
+        #     email=form.cleaned_data.get('email'),
+        #     postal_code=form.cleaned_data.get('postal_code'),
+        #     phone_primary=form.cleaned_data.get('phone_primary'),
+        #     about_me=form.cleaned_data.get('about_me'),
+        # )
+        # contributor.save()
         return redirect('/')
     else:
         form = UserUpdateForm()
 
     template = loader.get_template('aboutme.html')
     context = {'form': form,
-        'skills':to_columns(SKILL_KINDS),
-        'projects':to_columns(PROJECT_KINDS)
+        # 'skills':to_columns(SKILL_KINDS),
+        # 'projects':to_columns(PROJECT_KINDS)
     }
     return HttpResponse(template.render(context, request))
 
