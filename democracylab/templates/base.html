<!DOCTYPE html>
<html lang="en">
<head>
    <meta charset="utf-8">
    <title>{% block title %}DemocracyLab{% endblock %}</title>
    <link href='/static/css/projects.css' rel='stylesheet' type='text/css'>
    <link rel="stylesheet" href="https://maxcdn.bootstrapcdn.com/bootstrap/4.0.0-beta/css/bootstrap.min.css" integrity="sha384-/Y6pD6FV/Vv2HJnA6t+vslU6fwYXjCFtcEpHbNJ0lyAFsXTsjBbfaDjzALeQsN6M" crossorigin="anonymous">
    <script src="https://code.jquery.com/jquery-3.2.1.slim.min.js" integrity="sha384-KJ3o2DKtIkvYIK3UENzmM7KCkRr/rE9/Qpg6aAZGJwFDMVNA/GpGFF93hXpG5KkN" crossorigin="anonymous"></script>
    <script src="https://cdnjs.cloudflare.com/ajax/libs/popper.js/1.11.0/umd/popper.min.js" integrity="sha384-b/U6ypiBEHpOf/4+1nzFpr53nxSS+GLCkfwBdFNTxtclqqenISfwAzpKaMNFNmj4" crossorigin="anonymous"></script>
    <script src="https://maxcdn.bootstrapcdn.com/bootstrap/4.0.0-beta/js/bootstrap.min.js" integrity="sha384-h0AbiXch4ZDo7tp9hKZ4TsHbi047NrKGLO3SEJAg45jXxnGIfYzk4Si90RDIqNm1" crossorigin="anonymous"></script>
    <script src="https://use.fontawesome.com/21e87da3a9.js"></script>
    <script src="https://cdn.jsdelivr.net/npm/lodash@4.17.4/lodash.min.js"></script>
    <script src="/static/js/bundle.js" defer></script>
    <script src="https://cdnjs.cloudflare.com/ajax/libs/react/16.0.0/cjs/react.development.js" defer></script>
    {% block extra_head %} {% endblock extra_head %}
</head>
<body>
    <script>
      window.fbAsyncInit = function() {
        FB.init({
          appId      : '137258853647008',
          cookie     : true,
          xfbml      : true,
          version    : 'v2.10',
        });
        FB.AppEvents.logPageView();
      };
      (function(d, s, id){
         var js, fjs = d.getElementsByTagName(s)[0];
         if (d.getElementById(id)) {return;}
         js = d.createElement(s); js.id = id;
         js.src = "https://connect.facebook.net/en_US/sdk.js";
         fjs.parentNode.insertBefore(js, fjs);
       }(document, 'script', 'facebook-jssdk'));
    </script>
    <div class="navbar navbar-inverse navbar-fixed-top">
            <div class="container">
                <div class="navbar-header">
                    <a href="/" class="navbar-brand"><img src="/static/images/logo.png"></a>
                </div>
                {% if user.is_authenticated %}
                <a href="/projects/signup" class="btn-primary add-a-project" >ADD A PROJECT</a>
                <a href="/logout" class="btn-primary add-a-project" >Logout</a>
                <img src="/static/images/login.png" />
                {{ user.first_name }} {{ user.last_name }}
                {% else %}
                <a href="/login" class="btn-primary add-a-project" >Login</a>
                <div>
                    <a href="{% url 'signup' %}" class="base-signup">
                        Sign Up
                    </a>
                </div>
                {% endif %}
            </div>
        </div>
<<<<<<< HEAD
=======

>>>>>>> 91be9bdf
<main>
    {% block content %}
    {% endblock %}
</main>
</body>
</html><|MERGE_RESOLUTION|>--- conflicted
+++ resolved
@@ -52,11 +52,7 @@
                 </div>
                 {% endif %}
             </div>
-        </div>
-<<<<<<< HEAD
-=======
-
->>>>>>> 91be9bdf
+    </div>
 <main>
     {% block content %}
     {% endblock %}
