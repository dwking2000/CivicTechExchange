import json
from django import forms
from django.contrib.auth.forms import UserCreationForm
from django.core.exceptions import PermissionDenied
from .models import Contributor
from civictechprojects.models import ProjectLink, ProjectFile, FileCategory
from common.helpers.form_helpers import read_form_field_string, read_form_field_tags, merge_json_changes, merge_single_file
from common.helpers.qiqo_chat import SubscribeUserToQiqoChat
<<<<<<< HEAD
from common.models.tags import Tag
from salesforce import contact as salesforce_contact
=======
from common.helpers.request_helpers import is_ajax

>>>>>>> 6c4aeb30

class DemocracyLabUserCreationForm(UserCreationForm):
    class Meta:
        model = Contributor
        fields = '__all__'

    def __init__(self, *args, **kwargs):
        super().__init__(*args, **kwargs)

    @staticmethod
    def edit_user(request, user_id):
        user = Contributor.objects.get(id=user_id)

        if not (request.user.username == user.username or request.user.is_staff):
            raise PermissionDenied()

        project_fields_changed = False
        form = None
        if is_ajax(request):
            form = json.loads(request.body)
        else:
            form = DemocracyLabUserCreationForm(request.POST)
        project_fields_changed |= read_form_field_string(user, form, 'first_name')
        project_fields_changed |= read_form_field_string(user, form, 'last_name')
        read_form_field_string(user, form, 'about_me')
        read_form_field_string(user, form, 'postal_code')
        read_form_field_string(user, form, 'country')

        read_form_field_tags(user, form, 'user_technologies')

        user.save()

        merge_json_changes(ProjectLink, user, form, 'user_links')
        merge_json_changes(ProjectFile, user, form, 'user_files')
        merge_single_file(user, form, FileCategory.THUMBNAIL, 'user_thumbnail')
        merge_single_file(user, form, FileCategory.RESUME, 'user_resume_file')

        if project_fields_changed:
            user.update_linked_items()

        SubscribeUserToQiqoChat(user)
<<<<<<< HEAD
        salesforce_contact.save(user)
=======
        return user
>>>>>>> 6c4aeb30


class DemocracyLabUserAddDetailsForm(forms.Form):
    first_name = forms.CharField()
    last_name = forms.CharField()

    def __init__(self, *args, **kwargs):
        super().__init__(*args, **kwargs)<|MERGE_RESOLUTION|>--- conflicted
+++ resolved
@@ -6,13 +6,9 @@
 from civictechprojects.models import ProjectLink, ProjectFile, FileCategory
 from common.helpers.form_helpers import read_form_field_string, read_form_field_tags, merge_json_changes, merge_single_file
 from common.helpers.qiqo_chat import SubscribeUserToQiqoChat
-<<<<<<< HEAD
-from common.models.tags import Tag
 from salesforce import contact as salesforce_contact
-=======
 from common.helpers.request_helpers import is_ajax
 
->>>>>>> 6c4aeb30
 
 class DemocracyLabUserCreationForm(UserCreationForm):
     class Meta:
@@ -54,11 +50,8 @@
             user.update_linked_items()
 
         SubscribeUserToQiqoChat(user)
-<<<<<<< HEAD
         salesforce_contact.save(user)
-=======
         return user
->>>>>>> 6c4aeb30
 
 
 class DemocracyLabUserAddDetailsForm(forms.Form):
