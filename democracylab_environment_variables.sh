--- conflicted
+++ resolved
@@ -87,10 +87,8 @@
 # Sample OAuth configuration
 # export SOCIAL_APPS='{"github": {"id": 1, "name": "DLab Social Login", "client_id": "CONFIGURE", "secret": "CONFIGURE", "public": True}, "google": {"id": 2,"name": "DLab Social Login","client_id": "CONFIGURE","secret": "CONFIGURE", "public": True}, "linkedin": {"id": 3,"name": "DLab Social Login","client_id": "CONFIGURE","secret": "CONFIGURE", "public": True}, "facebook": {"id": 4,"name": "DLab Social Login","client_id": "CONFIGURE","secret": "CONFIGURE", "public": True}}'
 
-<<<<<<< HEAD
 # GitHub token for expanding our rate limit for API calls
 # export GITHUB_API_TOKEN=SECRET
-=======
+
 # The date the DemocracyLab site was last updated.  Used in our sitemap
-export DL_PAGES_LAST_UPDATED='2019-12-05'
->>>>>>> 07fd033d
+export DL_PAGES_LAST_UPDATED='2019-12-05'