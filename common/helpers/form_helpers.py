--- conflicted
+++ resolved
@@ -7,10 +7,6 @@
     else:
         return len(field_json) == 0
 
-<<<<<<< HEAD
-def is_creator_or_staff(user, project):
-    return (user.username == project.project_creator.username) or user.is_staff
-=======
 
 def is_creator(user, project):
     return user.username == project.project_creator.username
@@ -28,5 +24,4 @@
 
 
 def is_creator_or_staff(user, project):
-    return is_creator(user, project) or user.is_staff
->>>>>>> 9a571f46
+    return is_creator(user, project) or user.is_staff