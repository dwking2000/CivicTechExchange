--- conflicted
+++ resolved
@@ -2,15 +2,13 @@
 
 import React from 'react';
 import CurrentUser from '../../components/utils/CurrentUser.js';
-import EditProjectForm from '../common/projects/EditProjectForm.jsx'
+import EditProjectForm from "../common/projects/EditProjectForm.jsx";
 import VerifyEmailBlurb from "../common/notification/VerifyEmailBlurb.jsx";
 import metrics from "../utils/metrics.js";
-<<<<<<< HEAD
-import LogInController from "./LogInController.jsx"
-import Section from "../enums/Section"
-=======
+import LogInController from "./LogInController.jsx";
+import Section from "../enums/Section.js";
 import Headers from "../common/Headers.jsx";
->>>>>>> 0cd750d0
+
 
 type State = {|
   showEmailConfirmationModal: boolean,
@@ -41,28 +39,22 @@
   }
   
   render(): React$Node {
-<<<<<<< HEAD
-    return !CurrentUser.isLoggedIn() ?
-      <LogInController prevPage={Section.CreateProject} /> :
-=======
     return (
       <React.Fragment>
         <Headers
-        title="Create a Project | DemocracyLab"
-        description="Create project page"
+          title="Create a Project | DemocracyLab"
+          description="Create project page"
         />
->>>>>>> 0cd750d0
-      <div className="wrapper-gray">
-        <div className="container">
-          {CurrentUser.isEmailVerified() ? this._renderCreateProjectForm() : <VerifyEmailBlurb />}
-        </div>
-      </div>
-<<<<<<< HEAD
-    ;
-=======
+        {!CurrentUser.isLoggedIn()
+          ? <LogInController prevPage={Section.CreateProject}/>
+          : <div className="wrapper-gray">
+            <div className="container">
+              {CurrentUser.isEmailVerified() ? this._renderCreateProjectForm() : <VerifyEmailBlurb/>}
+            </div>
+          </div>
+        }
       </React.Fragment>
     );
->>>>>>> 0cd750d0
   }
   
   _renderCreateProjectForm() : React$Node {
