// @flow

import React from "react";
import CurrentUser from "../../components/utils/CurrentUser.js";
import metrics from "../utils/metrics.js";
import LogInController from "./LogInController.jsx";
import Section from "../enums/Section.js";
import Headers from "../common/Headers.jsx";
import ProjectOverviewForm from "../componentsBySection/CreateProject/ProjectOverviewForm.jsx";
import ProjectInfoForm from "../componentsBySection/CreateProject/ProjectInfoForm.jsx";
import ProjectPreviewForm from "../componentsBySection/CreateProject/ProjectPreviewForm.jsx";
import ProjectDescriptionForm from "../componentsBySection/CreateProject/ProjectDescriptionForm.jsx";
import ProjectPositionsForm from "../componentsBySection/CreateProject/ProjectPositionsForm.jsx";
import ProjectResourcesForm from "../componentsBySection/CreateProject/ProjectResourcesForm.jsx";
import ProjectAPIUtils, {ProjectDetailsAPIData} from "../utils/ProjectAPIUtils.js";
import api from "../utils/api.js";
import url from "../utils/url.js";
import utils from "../utils/utils.js";
import FormWorkflow, {FormWorkflowStepConfig} from "../forms/FormWorkflow.jsx";
import VerifyEmailBlurb from "../common/notification/VerifyEmailBlurb.jsx";


type State = {|
  projectId: ?number,
  project: ?ProjectDetailsAPIData,
  steps: $ReadOnlyArray<FormWorkflowStepConfig>
|};

/**
 * Encapsulates form for creating projects
 */
class CreateProjectController extends React.PureComponent<{||},State> {
  constructor(props: {||}): void {
    super(props);
    const projectId: number = url.argument("id");
    this.onNextPageSuccess = this.onNextPageSuccess.bind(this);
    this.onSubmit = this.onSubmit.bind(this);
    this.onFinalSubmitSuccess = this.onFinalSubmitSuccess.bind(this);
    this.state = {
      projectId: projectId,
      steps: [
        {
          header: "Let's get started!",
          subHeader: "Tell us how you want to create a better world.",
          onSubmit: this.onSubmit,
          onSubmitSuccess: this.onNextPageSuccess,
          formComponent: ProjectOverviewForm
        }, {
          header: "Let others know what your project is about...",
          subHeader: "You can always change details about your project later.",
          onSubmit: this.onSubmit,
          onSubmitSuccess: this.onNextPageSuccess,
          formComponent: ProjectInfoForm
        }, {
          header: "Let others know what your project is about...",
          subHeader: "You can always change details about your project later.",
          onSubmit: this.onSubmit,
          onSubmitSuccess: this.onNextPageSuccess,
          formComponent: ProjectDescriptionForm
        }, {
          header: "What resources would you like to share?",
          subHeader: "Let volunteers know how they can engage with your project",
          onSubmit: this.onSubmit,
          onSubmitSuccess: this.onNextPageSuccess,
          formComponent: ProjectResourcesForm
        }, {
          header: "What type of volunteers does your project need?",
          subHeader: "You can always change the type of help your project needs later.",
          onSubmit: this.onSubmit,
          onSubmitSuccess: this.onNextPageSuccess,
          formComponent: ProjectPositionsForm
        }, {
          header: "Ready to publish your project?",
          subHeader: "Congratulations!  You have successfully created a tech-for-good project.",
          onSubmit: this.onSubmit,
          onSubmitSuccess: this.onFinalSubmitSuccess,
          formComponent: ProjectPreviewForm
        }
      ]
    };
  }

  componentDidMount(): void {
    if(this.state.projectId) {
      ProjectAPIUtils.fetchProjectDetails(this.state.projectId, this.loadProjectDetails.bind(this), this.handleLoadProjectError.bind(this));
    }
    if(CurrentUser.isLoggedIn() && CurrentUser.isEmailVerified()) {
      // Only fire event on initial page when the project is not yet created
      if(!url.argument("id")) {
        metrics.logProjectClickCreate(CurrentUser.userID());
      }
    }
  }
  updatePageUrl() {
    if(this.state.projectId && !url.argument('id')) {
      url.updateArgs({id: this.state.projectId});
    }
    utils.navigateToTopOfPage();
  }

  loadProjectDetails(project: ProjectDetailsAPIData): void {
    if(!CurrentUser.isOwner(project)) {
      // TODO: Handle someone other than owner
    } else {
      this.setState({
        project: project,
        projectIsLoading: false
      });
    }
  }

  handleLoadProjectError(error: APIError): void {
    this.setState({
      error: "Failed to load project information"
    });
  }

  onSubmit(event: SyntheticEvent<HTMLFormElement>, formRef: HTMLFormElement, onSubmitSuccess: (ProjectDetailsAPIData, () => void) => void): void {
    const formSubmitUrl: string = this.state.project && this.state.project.project_id
      ? "/projects/edit/" + this.state.project.project_id + "/"
      : "/projects/signup/";
    api.postForm(formSubmitUrl, formRef, onSubmitSuccess, response => null /* TODO: Report error to user */);
  }

  onNextPageSuccess(project: ProjectDetailsAPIData): void {
    this.setState({
      project: project,
      projectId: project.project_id
    });
    this.updatePageUrl();
  }

  onFinalSubmitSuccess(project: ProjectDetailsAPIData): void {
    metrics.logProjectCreated(CurrentUser.userID());
    // TODO: Fix bug with switching to this section without page reload
    window.location.href = url.section(Section.MyProjects, {projectAwaitingApproval: project.project_name});
  }

  render(): React$Node {
<<<<<<< HEAD

=======
>>>>>>> d5d0ce52
    return (
      <React.Fragment>
        <Headers
          title="Create a Project | DemocracyLab"
          description="Create project page"
        />
        <div className="form-body">
          {!CurrentUser.isLoggedIn()
            ? <LogInController prevPage={Section.CreateProject}/>
            : <React.Fragment>
                {CurrentUser.isEmailVerified()
                  ? (
                    <FormWorkflow
                      steps={this.state.steps}
                      isLoading={this.state.projectId && !this.state.project}
                      formFields={this.state.project}
                    />
                  )
                  : <VerifyEmailBlurb/>}
              </React.Fragment>
          }
        </div>
      </React.Fragment>
    );
  }

}

export default CreateProjectController;<|MERGE_RESOLUTION|>--- conflicted
+++ resolved
@@ -137,10 +137,6 @@
   }
 
   render(): React$Node {
-<<<<<<< HEAD
-
-=======
->>>>>>> d5d0ce52
     return (
       <React.Fragment>
         <Headers
