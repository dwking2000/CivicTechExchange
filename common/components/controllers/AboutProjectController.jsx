--- conflicted
+++ resolved
@@ -15,15 +15,12 @@
 import metrics from "../utils/metrics.js";
 import AboutPositionEntry from "../common/positions/AboutPositionEntry.jsx";
 import ProjectVolunteerModal from "../common/projects/ProjectVolunteerModal.jsx";
-<<<<<<< HEAD
-import IconLinkDisplay from "../componentsBySection/AboutProject/IconLinkDisplay.jsx";
-=======
 import CurrentUser from "../utils/CurrentUser.js";
 import ProjectOwnersSection from "../common/owners/ProjectOwnersSection.jsx";
 import VolunteerSection from "../common/volunteers/VolunteerSection.jsx";
 import type {PositionInfo} from "../forms/PositionInfo.jsx";
-
->>>>>>> 36a08cb9
+import IconLinkDisplay from "../componentsBySection/AboutProject/IconLinkDisplay.jsx";
+
 
 type State = {|
   project: ?ProjectDetailsAPIData,
@@ -210,25 +207,12 @@
               </Grid>
               <Divider />
 
-<<<<<<< HEAD
-          {
-            project && !_.isEmpty(project.project_links)
-              ? <div className="row" style={{margin: "30px 40px 0 40px"}}>
-                  <div className='col'>
-                    <h2 className="form-group subheader">LINKS</h2>
-                    <div className="Text-section">
-                    {/* <i class="fab fa-github" aria-hidden="true"></i> */}
-                      {this._renderLinks()}
-                    </div>
-                  </div>
-=======
               <Grid className='AboutProjects-description-details'>
                 <div id='project-details'>{project.project_description}</div>
               <Grid className='AboutProjects-skills-container' container direction='row'>
                 <div className='AboutProjects-skills'>
                   <p id='skills-needed' className='AboutProjects-skills-title'>Skills Needed</p>
                   {project && project.project_positions && project.project_positions.map(position => <p>{position.roleTag.display_name}</p>)}
->>>>>>> 36a08cb9
                 </div>
                 <div className='AboutProjects-technologies'>
                   <p className='AboutProjects-tech-title'>Technologies Used</p>
@@ -261,43 +245,8 @@
   _renderLinks(): ?Array<React$Node> {
     const project = this.state.project;
     return project && project.project_links && project.project_links.map((link, i) =>
-<<<<<<< HEAD
       <IconLinkDisplay key={i} link={link}/>
     );
-  }
-
-  _compareFunc(input): ?Array<React$Node> {
-    let item;
-    for(let i = 0; i < input.length; i++){
-      if( GlyphStyles.hasOwnProperty(input[i]) ) {
-          item = GlyphStyles[input[i]];
-          console.log( 'item:',item );
-          
-      }
-    }
-    return item;
-  }
-
-
-
-  _renderFiles(): ?Array<React$Node> {
-    const project = this.state.project;
-    return project && project.project_files && project.project_files.map((file, i) =>
-      <div key={i}>
-        <a href={file.publicUrl} target="_blank" rel="noopener noreferrer">{file.fileName}</a>
-      </div>
-    );
-=======
-      <div className="Link-listitem"key={i}>
-        <a href={link.linkUrl} target="_blank" rel="noopener noreferrer">{this._legibleName(link.linkName)}</a>
-      </div>
-    );
-  }
-
-    _legibleName(input) {
-    //replaces specific linkNames for readability
-    return LinkNames[input] || input;
->>>>>>> 36a08cb9
   }
 
   _renderPositions(): ?Array<React$Node> {
@@ -311,12 +260,7 @@
           onClickApply={canApply ? this.handleShowVolunteerModal.bind(this, position) : null}
         />;
       });
-<<<<<<< HEAD
-  }
-
-=======
-    }
->>>>>>> 36a08cb9
+    }
 }
 
 export default AboutProjectController;