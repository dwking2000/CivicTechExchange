--- conflicted
+++ resolved
@@ -156,67 +156,23 @@
             </React.Fragment>
           }
 
-<<<<<<< HEAD
-              <Grid className='AboutProjects-team'>
-                {
-                project && !_.isEmpty(project.project_volunteers)
-                  ? <VolunteerSection
-                      volunteers={project.project_volunteers}
-                      isProjectAdmin={CurrentUser.userID() === project.project_creator}
-                      isProjectCoOwner={CurrentUser.isCoOwner(project)}
-                      projectId={project.project_id}
-                      renderOnlyPending={true}
-                    />
-                  : null
-                }
-                <h4>Team</h4>
-                  {
-                    project && !_.isEmpty(project.project_owners)
-                    ? <ProjectOwnersSection
-                      owners={project.project_owners}
-                      />
-                    : null
-                  }
-
-                  {
-                  project && !_.isEmpty(project.project_volunteers)
-                    ? <VolunteerSection
-                        volunteers={project.project_volunteers}
-                        isProjectAdmin={CurrentUser.userID() === project.project_creator}
-                        isProjectCoOwner={CurrentUser.isCoOwner(project)}
-                        projectId={project.project_id}
-                        renderOnlyPending={false}
-                      />
-                    : null
-                  }
-              </Grid>
-
-            </Paper>
-          </Grid>
-
-          <Grid item xs={12} sm={9} className="AboutProjects-mainColumn">
-            <Paper className='AboutProjects-paper' elevation={1} square={true}>
-              <Grid className='AboutProjects-intro' container direction='row' alignItems='flex-start' justify='center'>
-                  <Grid className='AboutProjects-description' item xs={12} md={9}>
-                    <h1>{project && project.project_name}</h1>
-                    <p className='AboutProjects-description-issue'>{project && project.project_issue_area && project.project_issue_area.map(issue => issue.display_name).join(',')}</p>
-                    <p>{project && project.project_short_description}</p>
-                  </Grid>
-
-                  <ProjectVolunteerModal
-                    projectId={this.state.project && this.state.project.project_id}
-                    positions={this.state.project && this.state.project.project_positions}
-                    positionToJoin={this.state.positionToJoin}
-                    showModal={this.state.showJoinModal}
-                    handleClose={this.confirmJoinProject.bind(this)}
-=======
           <div className='AboutProjects-team'>
+            {
+            project && !_.isEmpty(project.project_volunteers)
+              ? <VolunteerSection
+                  volunteers={project.project_volunteers}
+                  isProjectAdmin={CurrentUser.userID() === project.project_creator}
+                  isProjectCoOwner={CurrentUser.isCoOwner(project)}
+                  projectId={project.project_id}
+                  renderOnlyPending={true}
+                />
+              : null
+            }
             <h4>Team</h4>
               {
                 project && !_.isEmpty(project.project_owners)
                 ? <ProjectOwnersSection
                   owners={project.project_owners}
->>>>>>> fcd4aafd
                   />
                 : null
               }
@@ -228,6 +184,7 @@
                     isProjectAdmin={CurrentUser.userID() === project.project_creator}
                     isProjectCoOwner={CurrentUser.isCoOwner(project)}
                     projectId={project.project_id}
+                    renderOnlyPending={false}
                   />
                 : null
               }
@@ -235,21 +192,6 @@
 
         </div>
 
-<<<<<<< HEAD
-                  <Grid className='AboutProjects-owner' item xs={12} md={3}>
-                    <ContactProjectButton project={project}/>
-                    <ProjectVolunteerButton
-                      project={project}
-                      onVolunteerClick={this.handleShowVolunteerModal.bind(this)}
-                    />
-                  </Grid>
-
-              <div className="AboutProjects_tabs">
-                <a onClick={() => this.changeHighlighted('details')} className={this.state.tabs.details ? 'AboutProjects_aHighlighted' : 'none'}href="#project-details">Details</a>
-                {project && !_.isEmpty(project.project_positions) &&
-                <a onClick={() => this.changeHighlighted('skills')} className={this.state.tabs.skills ? 'AboutProjects_aHighlighted' : 'none'} href="#positions-available">Skills Needed</a>
-                }
-=======
         <div className="AboutProjects-mainColumn">
 
           <div className='AboutProjects-intro' container direction='row' alignItems='flex-start' justify='center'>
@@ -274,7 +216,6 @@
                   project={project}
                   onVolunteerClick={this.handleShowVolunteerModal.bind(this)}
                 />
->>>>>>> fcd4aafd
               </div>
             </div>
 
@@ -282,7 +223,7 @@
 
               <a onClick={() => this.changeHighlighted('details')} className={this.state.tabs.details ? 'AboutProjects_aHighlighted' : 'none'}href="#project-details">Details</a>
 
-              {project && !_.isEmpty(project.project_positions) && 
+              {project && !_.isEmpty(project.project_positions) &&
               <a onClick={() => this.changeHighlighted('skills')} className={this.state.tabs.skills ? 'AboutProjects_aHighlighted' : 'none'} href="#positions-available">Skills Needed</a>
               }
 
@@ -293,17 +234,17 @@
             <div id='project-details'>
               {project.project_description}
             </div>
-            
+
             <div className='AboutProjects-skills-container'>
 
-              {project && !_.isEmpty(project.project_positions) && 
+              {project && !_.isEmpty(project.project_positions) &&
                 <div className='AboutProjects-skills'>
                   <p id='skills-needed' className='AboutProjects-skills-title'>Skills Needed</p>
                   {project && project.project_positions && project.project_positions.map(position => <p>{position.roleTag.display_name}</p>)}
                 </div>
               }
 
-              {project && !_.isEmpty(project.project_technologies) && 
+              {project && !_.isEmpty(project.project_technologies) &&
                 <div className='AboutProjects-technologies'>
                   <p className='AboutProjects-tech-title'>Technologies Used</p>
                   {project && project.project_technologies && project.project_technologies.map(tech => <p>{tech.display_name}</p>)}
@@ -321,40 +262,6 @@
 
         </div>
 
-<<<<<<< HEAD
-              </Grid>
-              <Divider/>
-
-                <Grid className='AboutProjects-description-details'>
-                  <div id='project-details'>{project.project_description}</div>
-                  <Grid className='AboutProjects-skills-container' container direction='row'>
-                    {project && !_.isEmpty(project.project_positions) &&
-                    <div className='AboutProjects-skills'>
-                      <p id='skills-needed' className='AboutProjects-skills-title'>Skills Needed</p>
-                      {project && project.project_positions && project.project_positions.map(position => <p>{position.roleTag.display_name}</p>)}
-                    </div>
-                    }
-                    {project && !_.isEmpty(project.project_technologies) &&
-                    <div className='AboutProjects-technologies'>
-                      <p className='AboutProjects-tech-title'>Technologies Used</p>
-                      {project && project.project_technologies && project.project_technologies.map(tech => <p>{tech.display_name}</p>)}
-                    </div>
-                    }
-
-                  <Grid item xs={6}></Grid>
-                  </Grid>
-                </Grid>
-              <Divider/>
-
-              <Grid className='AboutProjects-positions-available' container>
-                <div id="positions-available">{project && !_.isEmpty(project.project_positions) && this._renderPositions()}</div>
-              </Grid>
-            </Paper>
-          </Grid>
-
-        </Grid>
-=======
->>>>>>> fcd4aafd
       </div>
     )
   }
