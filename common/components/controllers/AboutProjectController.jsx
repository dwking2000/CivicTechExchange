// @flow

import React from 'react';
import ProjectAPIUtils from '../utils/ProjectAPIUtils.js';
import type {ProjectDetailsAPIData} from '../utils/ProjectAPIUtils.js';
import metrics from "../utils/metrics.js";
import Headers from "../common/Headers.jsx";
import Truncate from "../utils/truncate.js";
import AboutProjectDisplay from "../common/projects/AboutProjectDisplay.jsx";
import {APIError} from "../utils/api.js";
import url from "../utils/url.js";


type State = {|
  project: ?ProjectDetailsAPIData,
  loadStatusMsg: string
|};

class AboutProjectController extends React.PureComponent<{||}, State> {

  constructor(): void{
    super();
    this.state = {
      project: null,
      loadStatusMsg: "Loading...",
    };
 }

  componentDidMount() {
    const projectId: string = url.argument("id");
    ProjectAPIUtils.fetchProjectDetails(projectId, this.loadProjectDetails.bind(this), this.handleLoadProjectFailure.bind(this));
    metrics.logNavigateToProjectProfile(projectId);
  }

  loadProjectDetails(project: ProjectDetailsAPIData) {
    this.setState({
      project: project
    });
  }

  handleLoadProjectFailure(error: APIError) {
    this.setState({
      loadStatusMsg: "Could not load project"
    });
  }

  render(): $React$Node {
    return this.state.project ? this._renderDetails() : <div>{this.state.loadStatusMsg}</div>
  }

  _renderDetails(): React$Node {
    return (
      <React.Fragment>
        {this._renderHeader(this.state.project)}
        <AboutProjectDisplay project={this.state.project} viewOnly={false}/>
      </React.Fragment>
    );
  }

  _renderHeader(project: ProjectDetailsAPIData): React$Node {
    const title: string = project.project_name + " | DemocracyLab";
    const description: string = project.project_short_description || Truncate.stringT(project.project_description, 300);

    return (
      <Headers
        title={title}
        description={description}
        thumbnailUrl={project.project_thumbnail && project.project_thumbnail.publicUrl}
      />
    );
  }

<<<<<<< HEAD
=======
  _renderFiles(): ?Array<React$Node> {
    const project = this.state.project;
    return project && project.project_files && project.project_files.map((file, i) =>
      <div key={i}>
        <a href={file.publicUrl} target="_blank" rel="noopener noreferrer">{file.fileName}</a>
      </div>
    );
  }

  _renderLinks(): ?Array<React$Node> {
    const project = this.state.project;
    const linkOrder = [LinkTypes.CODE_REPOSITORY, LinkTypes.FILE_REPOSITORY, LinkTypes.MESSAGING, LinkTypes.PROJECT_MANAGEMENT];
    const sortedLinks = project && project.project_links && Sort.byNamedEntries(project.project_links, linkOrder, (link) => link.linkName);
    return sortedLinks.map((link, i) =>
      <IconLinkDisplay key={i} link={link}/>
    );
  }

  _renderPositions(): ?Array<React$Node> {
    const project: ProjectDetailsAPIData = this.state.project;
    const canApply: boolean = CurrentUser.canVolunteerForProject(project);
    return project && project.project_positions && _.chain(project.project_positions).sortBy(['roleTag.subcategory', 'roleTag.display_name']).value()
      .map((position, i) => {
        return <AboutPositionEntry
          key={i}
          project={this.state.project}
          position={position}
          onClickApply={canApply ? this.handleShowVolunteerModal.bind(this, position) : null}
        />;
      });
    }
>>>>>>> ca40a561
}

export default AboutProjectController;<|MERGE_RESOLUTION|>--- conflicted
+++ resolved
@@ -13,7 +13,7 @@
 
 type State = {|
   project: ?ProjectDetailsAPIData,
-  loadStatusMsg: string
+  loadStatusMsg: stringA
 |};
 
 class AboutProjectController extends React.PureComponent<{||}, State> {
@@ -69,41 +69,6 @@
       />
     );
   }
-
-<<<<<<< HEAD
-=======
-  _renderFiles(): ?Array<React$Node> {
-    const project = this.state.project;
-    return project && project.project_files && project.project_files.map((file, i) =>
-      <div key={i}>
-        <a href={file.publicUrl} target="_blank" rel="noopener noreferrer">{file.fileName}</a>
-      </div>
-    );
-  }
-
-  _renderLinks(): ?Array<React$Node> {
-    const project = this.state.project;
-    const linkOrder = [LinkTypes.CODE_REPOSITORY, LinkTypes.FILE_REPOSITORY, LinkTypes.MESSAGING, LinkTypes.PROJECT_MANAGEMENT];
-    const sortedLinks = project && project.project_links && Sort.byNamedEntries(project.project_links, linkOrder, (link) => link.linkName);
-    return sortedLinks.map((link, i) =>
-      <IconLinkDisplay key={i} link={link}/>
-    );
-  }
-
-  _renderPositions(): ?Array<React$Node> {
-    const project: ProjectDetailsAPIData = this.state.project;
-    const canApply: boolean = CurrentUser.canVolunteerForProject(project);
-    return project && project.project_positions && _.chain(project.project_positions).sortBy(['roleTag.subcategory', 'roleTag.display_name']).value()
-      .map((position, i) => {
-        return <AboutPositionEntry
-          key={i}
-          project={this.state.project}
-          position={position}
-          onClickApply={canApply ? this.handleShowVolunteerModal.bind(this, position) : null}
-        />;
-      });
-    }
->>>>>>> ca40a561
 }
 
 export default AboutProjectController;