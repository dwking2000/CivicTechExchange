--- conflicted
+++ resolved
@@ -19,15 +19,9 @@
   render(): React$Node {
     // TODO: Give indication that email has been sent
     return (
-<<<<<<< HEAD
       <div className="SignedUpController-root">
         <div className="SignedUpController-logo">
-          <img src="/static/images/projectPlaceholder.png"/>
-=======
-      <div className="LogInController-root">
-        <div className="LogInController-logo">
           <img src={cdn.image(Images.DL_GLYPH)}/>
->>>>>>> b8a365f9
         </div>
         <div className="SignedUpController-greeting">
           <h3>Check your email</h3>
