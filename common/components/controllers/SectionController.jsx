--- conflicted
+++ resolved
@@ -28,13 +28,10 @@
 import ThankYouController from "./ThankYouController.jsx";
 import PressController from './PressController.jsx';
 import ContactUsController from './ContactUsController.jsx';
-<<<<<<< HEAD
 import CreateGroupController from './CreateGroupController.jsx';
 import CreateEventController from './CreateEventController.jsx';
 import MyGroupsController from './MyGroupsController.jsx';
-=======
 import LiveEventController from "./LiveEventController.jsx";
->>>>>>> 57d1549e
 
 type State = {|
   section: SectionType,
@@ -102,17 +99,14 @@
         return <PressController />;
       case Section.ContactUs:
         return <ContactUsController />;
-<<<<<<< HEAD
       case Section.CreateGroup:
         return <CreateGroupController />;
       case Section.CreateEvent:
         return <CreateEventController />;
       case Section.MyGroups:
         return <MyGroupsController />;
-=======
       case Section.LiveEvent:
         return <LiveEventController />;
->>>>>>> 57d1549e
       default:
         return <div>Section not yet implemented: {this.state.section}</div>
     }
