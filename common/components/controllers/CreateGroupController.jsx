// @flow

import React from "react";
import CurrentUser from "../../components/utils/CurrentUser.js";
import metrics from "../utils/metrics.js";
import LogInController from "./LogInController.jsx";
import Section from "../enums/Section.js";
import Headers from "../common/Headers.jsx";

import GroupOverviewForm from "../componentsBySection/CreateGroup/GroupOverviewForm.jsx";
import GroupPreviewForm from "../componentsBySection/CreateGroup/GroupPreviewForm.jsx";
import GroupProjectSelectionForm from "../componentsBySection/CreateGroup/GroupProjectSelectionForm.jsx";
import GroupResourcesForm from "../componentsBySection/CreateGroup/GroupResourcesForm.jsx";
import GroupAPIUtils, {GroupDetailsAPIData} from "../utils/GroupAPIUtils.js";
import api from "../utils/api.js";
import url from "../utils/url.js";
import utils from "../utils/utils.js";
import FormWorkflow, {FormWorkflowStepConfig} from "../forms/FormWorkflow.jsx";
import ProjectSearchDispatcher from '../stores/ProjectSearchDispatcher.js';
import TagDispatcher from '../stores/TagDispatcher.js';
import ProjectCardsContainer from '../componentsBySection/FindProjects/ProjectCardsContainer.jsx';
import ProjectFilterContainer from '../componentsBySection/FindProjects/Filters/ProjectFilterContainer.jsx';
import {FindProjectsArgs} from "../stores/ProjectSearchStore.js";
import urls from "../utils/url.js";

let projectSelectionStoreSingleton = [

];

export { projectSelectionStoreSingleton };

type State = {|
  id: ?number,
  group: ?GroupDetailsAPIData,
  steps: $ReadOnlyArray<FormWorkflowStepConfig>
|};

/**
 * Encapsulates form for creating Groups

 */
class CreateGroupController extends React.PureComponent<{||},State> {
  constructor(props: {||}): void {
    super(props);
    const groupId: number = url.argument("id");
    this.onNextPageSuccess = this.onNextPageSuccess.bind(this);
    this.onSubmit = this.onSubmit.bind(this);
    this.onProjectSelectionSubmit = this.onProjectSelectionSubmit.bind(this);
    this.onFinalSubmitSuccess = this.onFinalSubmitSuccess.bind(this);
    this.state = {
      groupId: groupId,
      steps: [
        {
          header: "Let's get started!",
          subHeader: "Tell us how you want to create a better world.",
          onSubmit: this.onSubmit,
          onSubmitSuccess: this.onNextPageSuccess,
          formComponent: GroupOverviewForm,
        }, {
          header: "What resources would you like to share?",
          subHeader: "Let volunteers know how they can engage with your group",
          onSubmit: this.onSubmit,
          onSubmitSuccess: this.onNextPageSuccess,
          formComponent: GroupResourcesForm,
        }, {
          // TODO: bring in widget from common/components/controllers/FindProjectsController.jsx
          header: "Which projects are in your group?",
          subHeader: "You can always change details about your group later.",
          onSubmit: this.onProjectSelectionSubmit,
          onSubmitSuccess: this.onNextPageSuccess,
          formComponent: GroupProjectSelectionForm,
        }, {
          header: "Ready to publish your group?",
          subHeader: "Congratulations!  You have successfully created a tech-for-good group.",
          onSubmit: this.onSubmit,
          onSubmitSuccess: this.onFinalSubmitSuccess,
          formComponent: GroupPreviewForm,
        }
      ]
    };
  }

  componentWillMount(): void {
    let args: FindProjectsArgs = urls.arguments(document.location.search);
    args = _.pick(args, ['showSplash','keyword','sortField','location','page','issues','tech', 'role', 'org', 'stage']);
    ProjectSearchDispatcher.dispatch({type: 'INIT', findProjectsArgs: !_.isEmpty(args) ? args : null});
    TagDispatcher.dispatch({type: 'INIT'});
  }
  
  componentDidMount(): void {
    if(this.state.groupId) {
      GroupAPIUtils.fetchGroupDetails(this.state.groupId, this.loadGroupDetails.bind(this), this.handleLoadGroupError.bind(this));
    }
    // if(CurrentUser.isLoggedIn() && CurrentUser.isEmailVerified()) {
    //   // Only fire event on initial page when the Group is not yet created
    //   if(!url.argument("id")) {
    //     metrics.logGroupClickCreate(CurrentUser.userID());
    //   }
    // }
  }

  updatePageUrl() {
    if(this.state.groupId && !url.argument('id')) {
      url.updateArgs({id: this.state.groupId});
    }
    utils.navigateToTopOfPage();
  }
  
  loadGroupDetails(group: GroupDetailsAPIData): void {
    if(!CurrentUser.isOwner(group)) {
      // TODO: Handle someone other than owner
    } else {
      this.setState({
        group: group,
        groupIsLoading: false
      });
    }
  }
  
  handleLoadGroupError(error: APIError): void {
    this.setState({
      error: "Failed to load Group information"
    });
  }

  onProjectSelectionSubmit(event: SyntheticEvent<HTMLFormElement>, formRef: HTMLFormElement, onSubmitSuccess: (GroupDetailsAPIData, () => void) => void): void {
    // console.log('on project submit', event);
    console.warn('on submit!!2', event, formRef);
    const formSubmitUrl: string = this.state.group && this.state.group.group_id
      ? "/groups/edit/" + this.state.group.group_id + "/"
      : "/groups/create/";
      console.log('URL!!!!!!', formSubmitUrl)
    api.postForm(formSubmitUrl, formRef, onSubmitSuccess, response => null /* TODO: Report error to user */);
  }
  
  onSubmit(event: SyntheticEvent<HTMLFormElement>, formRef: HTMLFormElement, onSubmitSuccess: (GroupDetailsAPIData, () => void) => void): void {
    console.log('on submit!!', event, formRef)
    const formSubmitUrl: string = this.state.group && this.state.group.group_id
      ? "/groups/edit/" + this.state.group.group_id + "/"
      : "/groups/create/";
<<<<<<< HEAD
      console.log('URL!!!!!!', formSubmitUrl)

=======
>>>>>>> 96819700
    api.postForm(formSubmitUrl, formRef, onSubmitSuccess, response => null /* TODO: Report error to user */);
  }
  
  onNextPageSuccess(group: GroupDetailsAPIData): void {
    this.setState({
      group: group,
      groupId: group.group_id
    });
    this.updatePageUrl();
  }
  
  onFinalSubmitSuccess(group: GroupDetailsAPIData): void {
    // metrics.logGroupCreated(CurrentUser.userID());
    // TODO: Fix bug with switching to this section without page reload
    window.location.href = url.section(Section.MyGroups, {GroupAwaitingApproval: group.group_name});
  }
  
  render(): React$Node {
    
    return (
      <React.Fragment>
        <Headers
          title="Create an group | DemocracyLab"
          description="Create group page"
        />
        
        <div className="form-body">
          <FormWorkflow
            steps={this.state.steps}
            isLoading={this.state.groupId && !this.state.group}
            formFields={this.state.group}
          />
          {/* {!CurrentUser.isLoggedIn()
            ? <LogInController prevPage={Section.CreateGroup}/>
            : <React.Fragment>
                {CurrentUser.isEmailVerified()
                  ? (
                    <FormWorkflow
                      steps={this.state.steps}
                      isLoading={this.state.groupId && !this.state.group}
                      formFields={this.state.group}
                    />
                  )
                  : <VerifyEmailBlurb/>}
              </React.Fragment>
          } */}
        </div>
      </React.Fragment>
    );
  }
  
}

export default CreateGroupController;<|MERGE_RESOLUTION|>--- conflicted
+++ resolved
@@ -138,11 +138,6 @@
     const formSubmitUrl: string = this.state.group && this.state.group.group_id
       ? "/groups/edit/" + this.state.group.group_id + "/"
       : "/groups/create/";
-<<<<<<< HEAD
-      console.log('URL!!!!!!', formSubmitUrl)
-
-=======
->>>>>>> 96819700
     api.postForm(formSubmitUrl, formRef, onSubmitSuccess, response => null /* TODO: Report error to user */);
   }
   
