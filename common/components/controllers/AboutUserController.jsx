--- conflicted
+++ resolved
@@ -7,11 +7,8 @@
 import {UserAPIData} from "../utils/UserAPIUtils.js";
 import UserAPIUtils from "../utils/UserAPIUtils.js";
 import {FileInfo} from "../common/FileInfo.jsx";
-<<<<<<< HEAD
 import {LinkInfo} from "../forms/LinkInfo.jsx";
-=======
 import Avatar from "../common/avatar.jsx"
->>>>>>> e9a541a5
 import _ from 'lodash'
 
 type State = {|
