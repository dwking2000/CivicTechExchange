// @flow

import React from 'react';
import type {LinkInfo} from '../../../components/forms/LinkInfo.jsx'
import type {FileInfo} from '../../common/FileInfo.jsx'
import ImageUploadFormElement from '../../../components/forms/ImageUploadFormElement.jsx'
import LinkList from '../../../components/forms/LinkList.jsx'
import FileUploadList from '../../../components/forms/FileUploadList.jsx'
import TagCategory from '../../common/tags/TagCategory.jsx'
import TagSelector from '../tags/TagSelector.jsx'
import DjangoCSRFToken from 'django-react-csrftoken'
import FormValidation from '../../../components/forms/FormValidation.jsx'
import type {Validator} from '../../../components/forms/FormValidation.jsx'
import ProjectAPIUtils from '../../../components/utils/ProjectAPIUtils.js';
import type {APIError, TagDefinition, ProjectDetailsAPIData} from '../../../components/utils/ProjectAPIUtils.js';
import url from '../../utils/url.js'
import {PositionInfo} from "../../forms/PositionInfo.jsx";
import PositionList from "../../forms/PositionList.jsx";
import _ from 'lodash'
import {Locations} from "../../constants/ProjectConstants";


type FormFields = {|
  project_name: ?string,
  project_location: ?string,
  project_url: ?string,
  project_description: ?string,
  project_organization?: Array<TagDefinition>,
  project_issue_area?: Array<TagDefinition>,
  project_technologies?: Array<TagDefinition>,
  project_positions?: Array<PositionInfo>,
  project_links: Array<LinkInfo>,
  project_files: Array<FileInfo>,
  project_thumbnail?: FileInfo
|};

type Props = {|
  projectId?: number
|};
type State = {|
  error: string,
  formIsValid: boolean,
  formFields: FormFields,
  validations: $ReadOnlyArray<Validator>
|};

/**
 * Encapsulates form for creating/editing projects
 */
class EditProjectForm extends React.PureComponent<Props,State> {
  constructor(props: Props): void {
    super(props);
  
    this.state = {
      error: "",
      formIsValid: false,
      formFields: {
        project_name: "",
        project_location: "",
        project_url: "",
        project_description: "",
        project_links: [],
        project_files: []
      },
      validations: [
        {
          checkFunc: (formFields: FormFields) => !_.isEmpty(formFields["project_name"]),
          errorMessage: "Please enter Project Name"
        },
        {
          checkFunc: (formFields: FormFields) => !_.isEmpty(formFields["project_description"]),
          errorMessage: "Please enter Project Description"
        }
      ]
    };
  }
  
  onValidationCheck(formIsValid: boolean): void {
    if(formIsValid !== this.state.formIsValid) {
      this.setState({formIsValid});
    }
  }
  
  componentDidMount(): void {
    if(this.props.projectId) {
      ProjectAPIUtils.fetchProjectDetails(this.props.projectId, this.loadProjectDetails.bind(this), this.handleLoadProjectError.bind(this));
    }
  }
  
  loadProjectDetails(project: ProjectDetailsAPIData): void {
    if(project.project_creator != window.DLAB_GLOBAL_CONTEXT.userID) {
      this.setState({
        error: "You are not authorized to edit this Project"
      });
    } else {
      this.setState({
        formFields: {
          project_name: project.project_name,
          project_location: project.project_location,
          project_url: project.project_url,
          project_description: project.project_description,
          project_organization: project.project_organization,
          project_issue_area: project.project_issue_area,
          project_technologies: project.project_technologies,
          project_links: _.cloneDeep(project.project_links),
          project_files: _.cloneDeep(project.project_files),
          project_positions: _.cloneDeep(project.project_positions),
          project_thumbnail: project.project_thumbnail
        }
      });
    }
  }
  
  handleLoadProjectError(error: APIError): void {
    this.setState({
      error: "Failed to load project information"
    });
  }
  
  onFormFieldChange(formFieldName: string, event: SyntheticInputEvent<HTMLInputElement>): void {
    this.state.formFields[formFieldName] = event.target.value;
    this.forceUpdate();
  }
  
  onTagChange(formFieldName: string, value: $ReadOnlyArray<TagDefinition>): void {
    this.state.formFields[formFieldName] = value;
  }
  
  onSubmit(): void {
    //Sanitize project url if necessary
    if(this.state.formFields.project_url) {
      this.state.formFields.project_url = url.appendHttpIfMissingProtocol(this.state.formFields.project_url);
    }
    this.forceUpdate();
  }
  
  render(): React$Node {
    return this.state.error ? this._renderError() : this._renderForm();
  }
  
  _renderError(): React$Node {
    return (
      <div className="EditProjectForm-error">
        {this.state.error}
      </div>
    );
  }
  
  _renderLocationDropdown(): React$Node{
    return <div className="form-group">
      <label htmlFor="project_location">Project Location</label>
      <select name="project_location" id="project_location" className="form-control" value={this.state.formFields.project_location} onChange={this.onFormFieldChange.bind(this, "project_location")}>
        {!this.state.formFields.project_location ? <option value=""></option> : null}
        <option value="Redmond, WA">Redmond, WA</option>
        <option value="Kirkland, WA">Kirkland, WA</option>
        <option value="Bellevue, WA">Bellevue, WA</option>
        <option value="Seattle, WA">Seattle, WA</option>
        <option value={Locations.OTHER}>{Locations.OTHER}</option>
      </select>
    </div>;
  }
  
  _renderForm(): React$Node {
    return (
      <div className="EditProjectForm-root">
        
        <DjangoCSRFToken/>
        
        <div className="form-group">
          <ImageUploadFormElement form_id="project_thumbnail_location" currentImage={this.state.formFields.project_thumbnail}/>
        </div>
        
        <div className="form-group">
          <label>Project Name</label>
          <input type="text" className="form-control" id="project_name" name="project_name" maxLength="60"
                 value={this.state.formFields.project_name} onChange={this.onFormFieldChange.bind(this, "project_name")}/>
        </div>
        
        <div className="form-group">
<<<<<<< HEAD
          <label>Project Location</label>
          <input type="text" className="form-control" id="project_location" name="project_location" maxLength="200"
                 value={this.state.formFields.project_location} onChange={this.onFormFieldChange.bind(this, "project_location")}/>
        </div>
        <div className="form-group">
          <label>Website URL</label>
=======
          <label htmlFor="project_url">Website URL</label>
>>>>>>> 08d0a477
          <input type="text" className="form-control" id="project_url" name="project_url" maxLength="2075"
                 value={this.state.formFields.project_url} onChange={this.onFormFieldChange.bind(this, "project_url")}/>
        </div>

        {this._renderLocationDropdown()}
  
        <div className="form-group">
          <label>Community</label>
          <TagSelector
            elementId="project_organization"
            value={this.state.formFields.project_organization}
            category={TagCategory.ORGANIZATION}
            allowMultiSelect={false}
            onSelection={this.onTagChange.bind(this, "project_organization")}
          />
        </div>
        
        <div className="form-group">
          <label>Issue Areas</label>
          <TagSelector
            elementId="project_issue_area"
            value={this.state.formFields.project_issue_area}
            category={TagCategory.ISSUES}
            allowMultiSelect={false}
            onSelection={this.onTagChange.bind(this, "project_issue_area")}
          />
        </div>
  
        <div className="form-group">
          <label>Technology Used</label>
          <TagSelector
            elementId="project_technologies"
            value={this.state.formFields.project_technologies}
            category={TagCategory.TECHNOLOGIES_USED}
            allowMultiSelect={true}
            onSelection={this.onTagChange.bind(this, "project_technologies")}
          />
        </div>
        
        <div className="form-group">
          <label>Describe This Project</label>
          <div className="character-count">
            { (this.state.formFields.project_description || "").length} / 3000
          </div>
          <textarea className="form-control" id="project_description" name="project_description"
                    placeholder="This will appear as project introduction" rows="6" maxLength="3000"
                    value={this.state.formFields.project_description} onChange={this.onFormFieldChange.bind(this, "project_description")}></textarea>
        </div>
  
        <div className="form-group">
          <PositionList elementid="project_positions" positions={this.state.formFields.project_positions}/>
        </div>

        <div className="form-group">
          <LinkList elementid="project_links" links={this.state.formFields.project_links}/>
        </div>

        <div className="form-group">
          <FileUploadList elementid="project_files" files={this.state.formFields.project_files}/>
        </div>

        <FormValidation
          validations={this.state.validations}
          onValidationCheck={this.onValidationCheck.bind(this)}
          formState={this.state.formFields}
        />
        
        <div className="form-group pull-right">
          <div className='text-right'>
            <input disabled={!this.state.formIsValid} type="submit" className="btn_outline save_btn"
                   value="Save Project" onClick={this.onSubmit.bind(this)}/>
          </div>
        </div>
      </div>
    );
  }
}

export default EditProjectForm;<|MERGE_RESOLUTION|>--- conflicted
+++ resolved
@@ -177,16 +177,12 @@
         </div>
         
         <div className="form-group">
-<<<<<<< HEAD
           <label>Project Location</label>
           <input type="text" className="form-control" id="project_location" name="project_location" maxLength="200"
                  value={this.state.formFields.project_location} onChange={this.onFormFieldChange.bind(this, "project_location")}/>
         </div>
         <div className="form-group">
-          <label>Website URL</label>
-=======
           <label htmlFor="project_url">Website URL</label>
->>>>>>> 08d0a477
           <input type="text" className="form-control" id="project_url" name="project_url" maxLength="2075"
                  value={this.state.formFields.project_url} onChange={this.onFormFieldChange.bind(this, "project_url")}/>
         </div>
