// @flow

import React from 'react';
import type {LinkInfo} from '../../../components/forms/LinkInfo.jsx'
import type {FileInfo} from '../../common/FileInfo.jsx'
import ImageUploadFormElement from '../../../components/forms/ImageUploadFormElement.jsx'
import LinkList from '../../../components/forms/LinkList.jsx'
import FileUploadList from '../../../components/forms/FileUploadList.jsx'
import TagCategory from '../../common/tags/TagCategory.jsx'
import TagSelector from '../tags/TagSelector.jsx'
import DjangoCSRFToken from 'django-react-csrftoken'
import FormValidation from '../../../components/forms/FormValidation.jsx'
import type {Validator} from '../../../components/forms/FormValidation.jsx'
import ProjectAPIUtils from '../../../components/utils/ProjectAPIUtils.js';
import type {APIError, TagDefinition, ProjectDetailsAPIData} from '../../../components/utils/ProjectAPIUtils.js';
import url from '../../utils/url.js'
import {PositionInfo} from "../../forms/PositionInfo.jsx";
import PositionList from "../../forms/PositionList.jsx";
import _ from 'lodash'
import {Locations} from "../../constants/ProjectConstants";


type FormFields = {|
  project_name: ?string,
  project_location: ?string,
  project_url: ?string,
  project_description: ?string,
  project_organization?: Array<TagDefinition>,
  project_issue_area?: Array<TagDefinition>,
  project_technologies?: Array<TagDefinition>,
  project_positions?: Array<PositionInfo>,
  project_links: Array<LinkInfo>,
  project_files: Array<FileInfo>,
  project_thumbnail?: FileInfo,
  link_coderepo: ?string,
  link_messaging: ?string,
  link_projmanage: ?string,
  link_filerepo: ?string
|};

type Props = {|
  projectId?: number
|};
type State = {|
  error: string,
  formIsValid: boolean,
  formFields: FormFields,
  validations: $ReadOnlyArray<Validator>
|};

/**
 * Encapsulates form for creating/editing projects
 */
class EditProjectForm extends React.PureComponent<Props,State> {
  constructor(props: Props): void {
    super(props);

    this.state = {
      error: "",
      formIsValid: false,
      formFields: {
        project_name: "",
        project_location: "",
        project_url: "",
        project_description: "",
        project_organization: [],
        project_issue_area: [],
        project_technologies: [],
        project_positions: [],
        project_thumbnail: "",
        project_links: [],
        project_files: [],
        link_coderepo: "",
        link_messaging: "",
        link_projmanage: "",
        link_filerepo: ""
      },
      validations: [
        {
          checkFunc: (formFields: FormFields) => !_.isEmpty(formFields["project_name"]),
          errorMessage: "Please enter Project Name"
        },
        {
          checkFunc: (formFields: FormFields) => !_.isEmpty(formFields["project_description"]),
          errorMessage: "Please enter Project Description"
        }
      ]
    };
  }

  onValidationCheck(formIsValid: boolean): void {
    if(formIsValid !== this.state.formIsValid) {
      this.setState({formIsValid});
    }
  }

  componentDidMount(): void {
    if(this.props.projectId) {
      ProjectAPIUtils.fetchProjectDetails(this.props.projectId, this.loadProjectDetails.bind(this), this.handleLoadProjectError.bind(this));
    }
  }

  loadProjectDetails(project: ProjectDetailsAPIData): void {
    if(project.project_creator != window.DLAB_GLOBAL_CONTEXT.userID) {
      this.setState({
        error: "You are not authorized to edit this Project"
      });
    } else {
      this.setState({
        formFields: {
          project_name: project.project_name,
          project_location: project.project_location,
          project_url: project.project_url,
          project_description: project.project_description,
          project_organization: project.project_organization,
          project_issue_area: project.project_issue_area,
          project_technologies: project.project_technologies,
          project_files: _.cloneDeep(project.project_files),
          project_positions: _.cloneDeep(project.project_positions),
          project_thumbnail: project.project_thumbnail,
        }
      });
      //this will set formFields.project_links and formFields.links_*
      this.filterSpecificLinks(_.cloneDeep(project.project_links));
    }
  }

  handleLoadProjectError(error: APIError): void {
    this.setState({
      error: "Failed to load project information"
    });
  }

  onFormFieldChange(formFieldName: string, event: SyntheticInputEvent<HTMLInputElement>): void {
    this.state.formFields[formFieldName] = event.target.value;
    this.forceUpdate();
  }

  onTagChange(formFieldName: string, value: $ReadOnlyArray<TagDefinition>): void {
    this.state.formFields[formFieldName] = value;
  }

  onSubmit(): void {
    //Sanitize project url if necessary
    if(this.state.formFields.project_url) {
      this.state.formFields.project_url = url.appendHttpIfMissingProtocol(this.state.formFields.project_url);
    }
   // create input array
   var eLinks = ['link_coderepo','link_messaging','link_filerepo','link_projmanage'].map(name => ({linkName: name, linkUrl: this.state.formFields[name]}))
   //create output array
   var eLinksArray = [];
  //create objects for project_links array, skipping empty fields
    eLinks.forEach(function(item) {
      if(!_.isEmpty(item.linkUrl)) {
        eLinksArray.push({
          linkName: item.linkName,
          linkUrl: item.linkUrl,
          visibility: "PUBLIC",
        })
      }
    });
    //combine arrays prior to sending to backend
    var combinedArray = this.state.formFields.project_links.concat(eLinksArray);
    // setState new combined array
    this.setState({ formFields: { project_links: combinedArray }});
  }

  filterSpecificLinks(array) {
    //this function updates the entire state.formFields object at once
    var specificLinks = _.remove(array, function(n) {
      return n.linkName.startsWith("link_")
    });
    //copy the formFields state to work with
    var linkState = this.state.formFields
    //pull out the link_ item key:values and append to state copy
    specificLinks.forEach(function(item) {
      linkState[item.linkName] = item.linkUrl;
     });
     //add the other links to state copy
     linkState['project_links'] = array;

     //TODO: see if there's a way to do this without the forceUpdate - passing by reference problem?
     this.setState({ formFields: linkState });
     this.forceUpdate();
  }

  render(): React$Node {
    return this.state.error ? this._renderError() : this._renderForm();
  }

  _renderError(): React$Node {
    return (
      <div className="EditProjectForm-error">
        {this.state.error}
      </div>
    );
  }

  _renderLocationDropdown(): React$Node{
    return <div className="form-group">
      <label htmlFor="project_location">Project Location</label>
      <select name="project_location" id="project_location" className="form-control" value={this.state.formFields.project_location} onChange={this.onFormFieldChange.bind(this, "project_location")}>
        {!this.state.formFields.project_location ? <option value=""></option> : null}
        <option value="Redmond, WA">Redmond, WA</option>
        <option value="Kirkland, WA">Kirkland, WA</option>
        <option value="Bellevue, WA">Bellevue, WA</option>
        <option value="Seattle, WA">Seattle, WA</option>
        <option value={Locations.OTHER}>{Locations.OTHER}</option>
      </select>
    </div>;
  }

  _renderForm(): React$Node {
    return (
      <div className="EditProjectForm-root">

        <DjangoCSRFToken/>

        <div className="form-group">
          <ImageUploadFormElement form_id="project_thumbnail_location" currentImage={this.state.formFields.project_thumbnail}/>
        </div>
<<<<<<< HEAD

        <h2 className="form-group subheader">DETAILS</h2>
=======
        
>>>>>>> 78520f8b
        <div className="form-group">
          <label>Project Name</label>
          <input type="text" className="form-control" id="project_name" name="project_name" maxLength="60"
                 value={this.state.formFields.project_name} onChange={this.onFormFieldChange.bind(this, "project_name")}/>
        </div>

        <div className="form-group">
          <label>Project Location</label>
          <input type="text" className="form-control" id="project_location" name="project_location" maxLength="200"
                 value={this.state.formFields.project_location} onChange={this.onFormFieldChange.bind(this, "project_location")}/>
        </div>
        <div className="form-group">
          <label htmlFor="project_url">Website URL</label>
          <input type="text" className="form-control" id="project_url" name="project_url" maxLength="2075"
                 value={this.state.formFields.project_url} onChange={this.onFormFieldChange.bind(this, "project_url")}/>
        </div>

        {this._renderLocationDropdown()}

        <div className="form-group">
          <label>Community</label>
          <TagSelector
            elementId="project_organization"
            value={this.state.formFields.project_organization}
            category={TagCategory.ORGANIZATION}
            allowMultiSelect={false}
            onSelection={this.onTagChange.bind(this, "project_organization")}
          />
        </div>

        <div className="form-group">
          <label>Issue Areas</label>
          <TagSelector
            elementId="project_issue_area"
            value={this.state.formFields.project_issue_area}
            category={TagCategory.ISSUES}
            allowMultiSelect={false}
            onSelection={this.onTagChange.bind(this, "project_issue_area")}
          />
        </div>

        <div className="form-group">
          <label>Technology Used</label>
          <TagSelector
            elementId="project_technologies"
            value={this.state.formFields.project_technologies}
            category={TagCategory.TECHNOLOGIES_USED}
            allowMultiSelect={true}
            onSelection={this.onTagChange.bind(this, "project_technologies")}
          />
        </div>

        <div className="form-group">
          <label>Describe This Project</label>
          <div className="character-count">
            { (this.state.formFields.project_description || "").length} / 3000
          </div>
          <textarea className="form-control" id="project_description" name="project_description"
                    placeholder="This will appear as project introduction" rows="6" maxLength="3000"
                    value={this.state.formFields.project_description} onChange={this.onFormFieldChange.bind(this, "project_description")}></textarea>
        </div>
<<<<<<< HEAD

        <div className="form-group">
          <label htmlFor="link_coderepo">Code Repository <span className="label-hint">(e.g. Github)</span></label>
          <input type="text" className="form-control" id="link_coderepo" name="link_coderepo" maxLength="2075"
                 value={this.state.formFields.link_coderepo} onChange={this.onFormFieldChange.bind(this, "link_coderepo")}/>
        </div>

        <div className="form-group">
          <label htmlFor="link_messaging">Messaging <span className="label-hint">(e.g. Slack)</span></label>
          <input type="text" className="form-control" id="link_messaging" name="link_messaging" maxLength="2075"
                 value={this.state.formFields.link_messaging} onChange={this.onFormFieldChange.bind(this, "link_messaging")}/>
        </div>

        <div className="form-group">
          <label htmlFor="link_projmanage">Project Management <span className="label-hint">(e.g. Trello)</span></label>
          <input type="text" className="form-control" id="link_projmanage" name="link_projmanage" maxLength="2075"
                 value={this.state.formFields.link_projmanage} onChange={this.onFormFieldChange.bind(this, "link_projmanage")}/>
        </div>

        <div className="form-group">
          <label htmlFor="link_filerepo">File Repository <span className="label-hint">(e.g. Google Drive)</span></label>
          <input type="text" className="form-control" id="link_filerepo" name="link_filerepo" maxLength="2075"
                 value={this.state.formFields.link_filerepo} onChange={this.onFormFieldChange.bind(this, "link_filerepo")}/>
        </div>

        <h2 className="form-group subheader">OPEN POSITIONS</h2>
        <PositionList elementid="project_positions" positions={this.state.formFields.project_positions}/>

        <h2 className="form-group subheader">LINKS</h2>
        <LinkList elementid="project_links" links={this.state.formFields.project_links}/>

        <h2 className="form-group subheader">FILES</h2>
        <FileUploadList elementid="project_files" files={this.state.formFields.project_files}/>

=======
  
        <div className="form-group">
          <PositionList elementid="project_positions" positions={this.state.formFields.project_positions}/>
        </div>

        <div className="form-group">
          <LinkList elementid="project_links" links={this.state.formFields.project_links}/>
        </div>

        <div className="form-group">
          <FileUploadList elementid="project_files" files={this.state.formFields.project_files}/>
        </div>

>>>>>>> 78520f8b
        <FormValidation
          validations={this.state.validations}
          onValidationCheck={this.onValidationCheck.bind(this)}
          formState={this.state.formFields}
        />

        <div className="form-group pull-right">
          <div className='text-right'>
            <input disabled={!this.state.formIsValid} type="submit" className="btn_outline save_btn"
                   value="Save Project" onClick={this.onSubmit.bind(this)}/>
          </div>
        </div>
      </div>
    );
  }
}

export default EditProjectForm;<|MERGE_RESOLUTION|>--- conflicted
+++ resolved
@@ -219,12 +219,7 @@
         <div className="form-group">
           <ImageUploadFormElement form_id="project_thumbnail_location" currentImage={this.state.formFields.project_thumbnail}/>
         </div>
-<<<<<<< HEAD
-
-        <h2 className="form-group subheader">DETAILS</h2>
-=======
-        
->>>>>>> 78520f8b
+
         <div className="form-group">
           <label>Project Name</label>
           <input type="text" className="form-control" id="project_name" name="project_name" maxLength="60"
@@ -286,7 +281,6 @@
                     placeholder="This will appear as project introduction" rows="6" maxLength="3000"
                     value={this.state.formFields.project_description} onChange={this.onFormFieldChange.bind(this, "project_description")}></textarea>
         </div>
-<<<<<<< HEAD
 
         <div className="form-group">
           <label htmlFor="link_coderepo">Code Repository <span className="label-hint">(e.g. Github)</span></label>
@@ -312,17 +306,6 @@
                  value={this.state.formFields.link_filerepo} onChange={this.onFormFieldChange.bind(this, "link_filerepo")}/>
         </div>
 
-        <h2 className="form-group subheader">OPEN POSITIONS</h2>
-        <PositionList elementid="project_positions" positions={this.state.formFields.project_positions}/>
-
-        <h2 className="form-group subheader">LINKS</h2>
-        <LinkList elementid="project_links" links={this.state.formFields.project_links}/>
-
-        <h2 className="form-group subheader">FILES</h2>
-        <FileUploadList elementid="project_files" files={this.state.formFields.project_files}/>
-
-=======
-  
         <div className="form-group">
           <PositionList elementid="project_positions" positions={this.state.formFields.project_positions}/>
         </div>
@@ -334,8 +317,7 @@
         <div className="form-group">
           <FileUploadList elementid="project_files" files={this.state.formFields.project_files}/>
         </div>
-
->>>>>>> 78520f8b
+        
         <FormValidation
           validations={this.state.validations}
           onValidationCheck={this.onValidationCheck.bind(this)}
