--- conflicted
+++ resolved
@@ -282,20 +282,6 @@
         </div>
 
         <div className="form-group">
-<<<<<<< HEAD
-          <label>
-            Describe This Project { }
-            {
-              window.PROJECT_DESCRIPTION_EXAMPLE_URL
-              ? (
-                  <a className="label-hint" target="_blank" rel="noopener noreferrer" href={window.PROJECT_DESCRIPTION_EXAMPLE_URL}>
-                    (Example)
-                  </a>
-                )
-              : null
-            }
-          </label>
-=======
           <label>Project Stage</label>
           <TagSelector
             elementId="project_stage"
@@ -307,8 +293,18 @@
         </div>
 
         <div className="form-group">
-          <label>Describe This Project</label>
->>>>>>> 44cbb877
+          <label>
+            Describe This Project { }
+            {
+              window.PROJECT_DESCRIPTION_EXAMPLE_URL
+                ? (
+                  <a className="label-hint" target="_blank" rel="noopener noreferrer" href={window.PROJECT_DESCRIPTION_EXAMPLE_URL}>
+                    (Example)
+                  </a>
+                )
+                : null
+            }
+          </label>
           <div className="character-count">
             { (this.state.formFields.project_description || "").length} / 3000
           </div>
