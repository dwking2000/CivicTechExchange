// @flow

import React from 'react';
import type {LinkInfo} from '../../../components/forms/LinkInfo.jsx'
import type {FileInfo} from '../../common/FileInfo.jsx'
import ImageUploadFormElement from '../../../components/forms/ImageUploadFormElement.jsx'
import LinkList from '../../../components/forms/LinkList.jsx'
import FileUploadList from '../../../components/forms/FileUploadList.jsx'
import TagCategory from '../../common/tags/TagCategory.jsx'
import TagSelector from '../tags/TagSelector.jsx'
import DjangoCSRFToken from 'django-react-csrftoken'
import FormValidation from '../../../components/forms/FormValidation.jsx'
import type {Validator} from '../../../components/forms/FormValidation.jsx'
import CurrentUser from "../../utils/CurrentUser.js"
import ProjectAPIUtils from '../../../components/utils/ProjectAPIUtils.js';
import type {APIError, TagDefinition, ProjectDetailsAPIData} from '../../../components/utils/ProjectAPIUtils.js';
import url from '../../utils/url.js'
import {PositionInfo} from "../../forms/PositionInfo.jsx";
import PositionList from "../../forms/PositionList.jsx";
import _ from 'lodash'
import {Locations} from "../../constants/ProjectConstants";
import {LinkNames} from "../../constants/LinkConstants.js";
import metrics from "../../utils/metrics.js";



type FormFields = {|
  project_name: ?string,
  project_location: ?string,
  project_url: ?string,
  project_description: ?string,
  project_short_description: ?string,
  project_organization?: Array<TagDefinition>,
  project_issue_area?: Array<TagDefinition>,
  project_stage?: Array<TagDefinition>,
  project_technologies?: Array<TagDefinition>,
  project_positions?: Array<PositionInfo>,
  project_links: Array<LinkInfo>,
  project_files: Array<FileInfo>,
  project_thumbnail?: FileInfo,
  link_coderepo: ?string,
  link_messaging: ?string,
  link_projmanage: ?string,
  link_filerepo: ?string
|};

type Props = {|
  projectId?: number
|};
type State = {|
  error: string,
  formIsValid: boolean,
  formFields: FormFields,
  validations: $ReadOnlyArray<Validator>
|};

/**
 * Encapsulates form for creating/editing projects
 */
class EditProjectForm extends React.PureComponent<Props,State> {
  constructor(props: Props): void {
    super(props);

    this.state = {
      error: "",
      formIsValid: false,
      formFields: {
        project_name: "",
        project_location: "",
        project_url: "",
        project_description: "",
        project_short_description: "",
        project_organization: [],
        project_issue_area: [],
        project_stage: [],
        project_technologies: [],
        project_positions: [],
        project_thumbnail: "",
        project_links: [],
        project_files: [],
        link_coderepo: "",
        link_messaging: "",
        link_projmanage: "",
        link_filerepo: ""
      },
      validations: [
        {
          checkFunc: (formFields: FormFields) => !_.isEmpty(formFields["project_name"]),
          errorMessage: "Please enter Project Name"
        },
        {
          checkFunc: (formFields: FormFields) => !_.isEmpty(formFields["project_description"]),
          errorMessage: "Please enter Project Description"
        }
      ]
    };
  }

  onValidationCheck(formIsValid: boolean): void {
    if(formIsValid !== this.state.formIsValid) {
      this.setState({formIsValid});
    }
  }

  componentDidMount(): void {
    if(this.props.projectId) {
      ProjectAPIUtils.fetchProjectDetails(this.props.projectId, this.loadProjectDetails.bind(this), this.handleLoadProjectError.bind(this));
    }
  }

  loadProjectDetails(project: ProjectDetailsAPIData): void {
<<<<<<< HEAD
    if(project.project_creator != window.DLAB_GLOBAL_CONTEXT.userID && !CurrentUser.isStaff()) {
=======
    if(!CurrentUser.isOwner(project) && !CurrentUser.isCoOwner(project) && !CurrentUser.isStaff()) {
>>>>>>> 9a571f46
      this.setState({
        error: "You are not authorized to edit this Project"
      });
    } else {
      metrics.logProjectClickEdit(CurrentUser.userID(), this.props.projectId);
      this.setState({
        formFields: {
          project_name: project.project_name,
          project_location: project.project_location,
          project_url: project.project_url,
          project_description: project.project_description,
          project_short_description: project.project_short_description,
          project_organization: project.project_organization,
          project_issue_area: project.project_issue_area,
          project_stage: project.project_stage,
          project_technologies: project.project_technologies,
          project_files: _.cloneDeep(project.project_files),
          project_positions: _.cloneDeep(project.project_positions),
          project_thumbnail: project.project_thumbnail,
        }
      });
      //this will set formFields.project_links and formFields.links_*
      this.filterSpecificLinks(_.cloneDeep(project.project_links));
    }
  }

  handleLoadProjectError(error: APIError): void {
    this.setState({
      error: "Failed to load project information"
    });
  }

  onFormFieldChange(formFieldName: string, event: SyntheticInputEvent<HTMLInputElement>): void {
    this.state.formFields[formFieldName] = event.target.value;
    this.forceUpdate();
  }

  onTagChange(formFieldName: string, value: $ReadOnlyArray<TagDefinition>): void {
    this.state.formFields[formFieldName] = value;
  }

  onSubmit(): void {
    //Sanitize project url if necessary
    if(this.state.formFields.project_url) {
      this.state.formFields.project_url = url.appendHttpIfMissingProtocol(this.state.formFields.project_url);
    }
   // create input array
   let eLinks = ['link_coderepo','link_messaging','link_filerepo','link_projmanage'].map(name => ({linkName: name, linkUrl: this.state.formFields[name]}));
   //create output array
   let eLinksArray = [];
  //create objects for project_links array, skipping empty fields
    eLinks.forEach(function(item) {
      if(!_.isEmpty(item.linkUrl)) {
        item.linkUrl = url.appendHttpIfMissingProtocol(item.linkUrl);
        eLinksArray.push({
          linkName: item.linkName,
          linkUrl: item.linkUrl,
          visibility: "PUBLIC",
        })
      }
    });
    //combine arrays prior to sending to backend
    let formFields = this.state.formFields;
    formFields.project_links = formFields.project_links.concat(eLinksArray);
    this.setState({ formFields: formFields});
    this.forceUpdate();
  }

  filterSpecificLinks(array) {
    //this function updates the entire state.formFields object at once
    var specificLinks = _.remove(array, function(n) {
      return n.linkName in LinkNames;
    });
    //copy the formFields state to work with
    var linkState = this.state.formFields;
    //pull out the link_ item key:values and append to state copy
    specificLinks.forEach(function(item) {
      linkState[item.linkName] = item.linkUrl;
     });
     //add the other links to state copy
     linkState['project_links'] = array;

     //TODO: see if there's a way to do this without the forceUpdate - passing by reference problem?
     this.setState({ formFields: linkState });
     this.forceUpdate();
  }

  render(): React$Node {
    return this.state.error ? this._renderError() : this._renderForm();
  }

  _renderError(): React$Node {
    return (
      <div className="EditProjectForm-error">
        {this.state.error}
      </div>
    );
  }

  _renderLocationDropdown(): React$Node{
    return <div className="form-group">
      <label htmlFor="project_location">Project Location</label>
      <select name="project_location" id="project_location" className="form-control" value={this.state.formFields.project_location} onChange={this.onFormFieldChange.bind(this, "project_location")}>
        {!_.includes(Locations.PRESET_LOCATIONS, this.state.formFields.project_location) ? <option value={this.state.formFields.project_location}>{this.state.formFields.project_location}</option> : null}
        {Locations.PRESET_LOCATIONS.map(location => <option key={location} value={location}>{location}</option>)}
      </select>
    </div>;
  }

  _renderForm(): React$Node {
    return (
      <div className="EditProjectForm-root">

        <DjangoCSRFToken/>

        <div className="form-group">
          <ImageUploadFormElement form_id="project_thumbnail_location"
                                  buttonText="Upload Project Image"
                                  currentImage={this.state.formFields.project_thumbnail}/>
        </div>

        <div className="form-group">
          <label>Project Name</label>
          <input type="text" className="form-control" id="project_name" name="project_name" maxLength="60"
                 value={this.state.formFields.project_name} onChange={this.onFormFieldChange.bind(this, "project_name")}/>
        </div>

        <div className="form-group">
          {this._renderLocationDropdown()}
        </div>

        <div className="form-group">
          <label htmlFor="project_url">Website URL</label>
          <input type="text" className="form-control" id="project_url" name="project_url" maxLength="2075"
                 value={this.state.formFields.project_url} onChange={this.onFormFieldChange.bind(this, "project_url")}/>
        </div>


        <div className="form-group">
          <label>Community</label>
          <TagSelector
            elementId="project_organization"
            value={this.state.formFields.project_organization}
            category={TagCategory.ORGANIZATION}
            allowMultiSelect={true}
            onSelection={this.onTagChange.bind(this, "project_organization")}
          />
        </div>

        <div className="form-group">
          <label>Issue Area</label>
          <TagSelector
            elementId="project_issue_area"
            value={this.state.formFields.project_issue_area}
            category={TagCategory.ISSUES}
            allowMultiSelect={false}
            onSelection={this.onTagChange.bind(this, "project_issue_area")}
          />
        </div>

        <div className="form-group">
          <label>Technology Used</label>
          <TagSelector
            elementId="project_technologies"
            value={this.state.formFields.project_technologies}
            category={TagCategory.TECHNOLOGIES_USED}
            allowMultiSelect={true}
            onSelection={this.onTagChange.bind(this, "project_technologies")}
          />
        </div>

        <div className="form-group">
          <label>Project Stage</label>
          <TagSelector
            elementId="project_stage"
            value={this.state.formFields.project_stage}
            category={TagCategory.PROJECT_STAGE}
            allowMultiSelect={false}
            onSelection={this.onTagChange.bind(this, "project_stage")}
          />
        </div>
  
        <div className="form-group">
          <label>
            Short Description
          </label>
          <div className="character-count">
            { (this.state.formFields.project_short_description || "").length} / 140
          </div>
          <textarea className="form-control" id="project_short_description" name="project_short_description"
                    placeholder="Give a one-sentence description of this project" rows="2" maxLength="140"
                    value={this.state.formFields.project_short_description} onChange={this.onFormFieldChange.bind(this, "project_short_description")}></textarea>
        </div>

        <div className="form-group">
          <label>
            Describe This Project { }
            {
              window.PROJECT_DESCRIPTION_EXAMPLE_URL
                ? (
                  <a className="label-hint" target="_blank" rel="noopener noreferrer" href={_.unescape(window.PROJECT_DESCRIPTION_EXAMPLE_URL)}>
                    (Example)
                  </a>
                )
                : null
            }
          </label>
          <div className="character-count">
            { (this.state.formFields.project_description || "").length} / 3000
          </div>
          <textarea className="form-control" id="project_description" name="project_description"
                    placeholder="Tell us what you're doing and why it's important" rows="6" maxLength="3000"
                    value={this.state.formFields.project_description} onChange={this.onFormFieldChange.bind(this, "project_description")}></textarea>
        </div>

        <div className="form-group">
          <label htmlFor="link_coderepo">Code Repository <span className="label-hint">(e.g. Github)</span></label>
          <input type="text" className="form-control" id="link_coderepo" name="link_coderepo" maxLength="2075"
                 value={this.state.formFields.link_coderepo} onChange={this.onFormFieldChange.bind(this, "link_coderepo")}/>
        </div>

        <div className="form-group">
          <label htmlFor="link_messaging">Messaging <span className="label-hint">(e.g. Slack)</span></label>
          <input type="text" className="form-control" id="link_messaging" name="link_messaging" maxLength="2075"
                 value={this.state.formFields.link_messaging} onChange={this.onFormFieldChange.bind(this, "link_messaging")}/>
        </div>

        <div className="form-group">
          <label htmlFor="link_projmanage">Project Management <span className="label-hint">(e.g. Trello)</span></label>
          <input type="text" className="form-control" id="link_projmanage" name="link_projmanage" maxLength="2075"
                 value={this.state.formFields.link_projmanage} onChange={this.onFormFieldChange.bind(this, "link_projmanage")}/>
        </div>

        <div className="form-group">
          <label htmlFor="link_filerepo">File Repository <span className="label-hint">(e.g. Google Drive)</span></label>
          <input type="text" className="form-control" id="link_filerepo" name="link_filerepo" maxLength="2075"
                 value={this.state.formFields.link_filerepo} onChange={this.onFormFieldChange.bind(this, "link_filerepo")}/>
        </div>

        <div className="form-group">
          <PositionList elementid="project_positions" positions={this.state.formFields.project_positions}/>
        </div>

        <div className="form-group">
          <LinkList elementid="project_links" title="Project Links" links={this.state.formFields.project_links}/>
        </div>

        <div className="form-group">
          <FileUploadList elementid="project_files" title="Project Files" files={this.state.formFields.project_files}/>
        </div>

        <FormValidation
          validations={this.state.validations}
          onValidationCheck={this.onValidationCheck.bind(this)}
          formState={this.state.formFields}
        />

        <div className="form-group pull-right">
          <div className='text-right'>
            <input disabled={!this.state.formIsValid} type="submit" className="btn_outline save_btn"
                   value="Save Project" onClick={this.onSubmit.bind(this)}/>
          </div>
        </div>
      </div>
    );
  }
}

export default EditProjectForm;<|MERGE_RESOLUTION|>--- conflicted
+++ resolved
@@ -109,11 +109,7 @@
   }
 
   loadProjectDetails(project: ProjectDetailsAPIData): void {
-<<<<<<< HEAD
-    if(project.project_creator != window.DLAB_GLOBAL_CONTEXT.userID && !CurrentUser.isStaff()) {
-=======
     if(!CurrentUser.isOwner(project) && !CurrentUser.isCoOwner(project) && !CurrentUser.isStaff()) {
->>>>>>> 9a571f46
       this.setState({
         error: "You are not authorized to edit this Project"
       });
