--- conflicted
+++ resolved
@@ -26,12 +26,9 @@
   isSending: boolean,
   message: string,
   daysToVolunteerForOption: ?SelectOption,
-<<<<<<< HEAD
-=======
   positionOptions: $ReadOnlyArray<SelectOption>,
   initialPositionSelection: ?SelectOption,
   existingPositionOption: ?SelectOption,
->>>>>>> 9a571f46
   roleTag: ?TagDefinition,
   showConfirmationModal: boolean
 |};
@@ -57,10 +54,7 @@
       showModal: false,
       isSending: false,
       message: "",
-<<<<<<< HEAD
-=======
       positionToJoin: null,
->>>>>>> 9a571f46
       daysToVolunteerForOption: null,
       roleTag: null,
       showConfirmationModal: false
@@ -139,14 +133,10 @@
   }
 
   closeModal(submitted: boolean){
-<<<<<<< HEAD
-    this.setState({isSending:false});
-=======
     this.setState({
       isSending: false,
       existingPositionOption: null
     });
->>>>>>> 9a571f46
     this.props.handleClose(submitted);
   }
 
@@ -189,11 +179,7 @@
               <Modal.Footer>
                 <Button onClick={this.closeModal.bind(this, false)}>{"Cancel"}</Button>
                 <Button
-<<<<<<< HEAD
-                  disabled={this.state.isSending || !this.state.roleTag || !this.state.daysToVolunteerForOption || !this.state.message}
-=======
                   disabled={this.state.isSending || !(this._selectedTag()) || !this.state.daysToVolunteerForOption || !this.state.message}
->>>>>>> 9a571f46
                   onClick={this.askForSendConfirmation}>{this.state.isSending ? "Sending" : "Send"}
                 </Button>
               </Modal.Footer>
