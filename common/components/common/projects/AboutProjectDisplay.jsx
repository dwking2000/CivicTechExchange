--- conflicted
+++ resolved
@@ -51,11 +51,7 @@
     super();
     this.state = {
       project: props.project,
-<<<<<<< HEAD
-      viewOnly: props.viewOnly,
-=======
       viewOnly: props.viewOnly || url.argument("embedded"),
->>>>>>> 73f59237
       volunteers: props.project && props.project.project_volunteers,
       showContactModal: false,
       showPositionModal: false,
