// @flow

import React from "react";
import _ from "lodash";
import ProjectAPIUtils, {
  ProjectDetailsAPIData,
} from "../../utils/ProjectAPIUtils.js";
import ProjectDetails from "../../componentsBySection/FindProjects/ProjectDetails.jsx";
import ContactProjectButton from "./ContactProjectButton.jsx";
import ContactVolunteersButton from "./ContactVolunteersButton.jsx";
import ProjectVolunteerButton from "./ProjectVolunteerButton.jsx";
import ProjectVolunteerModal from "./ProjectVolunteerModal.jsx";
import ProjectCommitCard from "./RecentActivityCard/ProjectCommitCard.jsx";
import TrelloActionCard from "./RecentActivityCard/TrelloActionCard.jsx";
import AboutPositionEntry from "../positions/AboutPositionEntry.jsx";
import ProjectOwnersSection from "../owners/ProjectOwnersSection.jsx";
import VolunteerSection from "../volunteers/VolunteerSection.jsx";
import IconLinkDisplay from "../../componentsBySection/AboutProject/IconLinkDisplay.jsx";
import type { PositionInfo } from "../../forms/PositionInfo.jsx";
import CurrentUser, { MyGroupData } from "../../utils/CurrentUser.js";
import Truncate from "../../utils/truncate.js";
import Sort from "../../utils/sort.js";
import { LinkTypes } from "../../constants/LinkConstants.js";
import InviteProjectToGroupButton from "./InviteProjectToGroupButton.jsx";
import ApproveGroupsSection from "./ApproveGroupsSection.jsx";
import url from "../../utils/url.js";
import Section from "../../enums/Section.js";
import { Glyph, GlyphStyles, GlyphSizes } from "../../utils/glyphs.js";
import EventCardsListings from "../../componentsBySection/FindEvents/EventCardsListings.jsx";
import Tabs from "react-bootstrap/Tabs";
import Tab from "react-bootstrap/Tab";
import Button from "react-bootstrap/Button";
import AllowMarkdown from "../richtext/AllowMarkdown.jsx";
import { isWithinIframe } from "../../utils/iframe.js";

type Props = {|
  project: ?ProjectDetailsAPIData,
  viewOnly: boolean,
|};

type State = {|
  project: ?ProjectDetailsAPIData,
  viewOnly: boolean,
  volunteers: ?$ReadOnlyArray<VolunteerDetailsAPIData>,
  visiblePositions: ?$ReadOnlyArray<PositionInfo>,
  showJoinModal: boolean,
  positionToJoin: ?PositionInfo,
  showPositionModal: boolean,
  shownPosition: ?PositionInfo,
  maxActivity: number,
|};

class AboutProjectDisplay extends React.PureComponent<Props, State> {
  constructor(props: Props): void {
    super();
    this.state = {
      project: props.project,
      viewOnly: props.viewOnly,
      volunteers: props.project && props.project.project_volunteers,
      visiblePositions: props?.project?.project_positions.filter(
        (position: PositionInfo) => !position.isHidden
      ),
      showContactModal: false,
      showPositionModal: false,
      shownPosition: null,
      maxActivity: 5,
    };
    this.handleUpdateVolunteers = this.handleUpdateVolunteers.bind(this);
    this.handleShowMoreActivity = this.handleShowMoreActivity.bind(this);
  }

  componentWillReceiveProps(nextProps: Props): void {
    this.setState({
      project: nextProps.project,
      viewOnly: nextProps.viewOnly || url.argument("embedded"),
      volunteers: nextProps.project.project_volunteers,
      visiblePositions: nextProps?.project?.project_positions.filter(
        (position: PositionInfo) => !position.isHidden
      ),
    });
  }

  handleShowVolunteerModal(position: ?PositionInfo) {
    this.setState({
      showJoinModal: true,
      positionToJoin: position,
    });
  }

  handleUpdateVolunteers(volunteers: $ReadOnlyArray<VolunteerDetailsAPIData>) {
    this.setState({
      volunteers: volunteers,
    });
  }

  handleShowMoreActivity() {
    this.setState({ maxActivity: this.state.maxActivity + 5 });
  }

  confirmJoinProject(confirmJoin: boolean) {
    if (confirmJoin) {
      window.location.reload(true);
    } else {
      this.setState({ showJoinModal: false });
    }
  }
  // TODO: See if there's a more elegant way to construct this than passing the project prop repeatedly

  render(): React$Node {
    const project = this.state.project;
    const widthModifier=isWithinIframe() ? ' override-breakpoint-max-width' : '';
    return (
<<<<<<< HEAD
      <div className="container Profile-root">
=======
      <div className={"container Profile-root" + widthModifier }>
        {isWithinIframe() && <base target="_blank" />}
        {this._renderHeader(project)}
>>>>>>> ede77887
        <div className="row">
          <div className="Profile-top-section col-12">
            {this._renderTopSection(project)}
          </div>
        </div>
        <div className="row flex-lg-nowrap">
          <div className="Profile-primary-section col-12 col-lg-auto flex-lg-shrink-1">
            {this._renderPrimarySection(project)}
          </div>

          <div className="Profile-secondary-section col-12 col-lg-auto">
            {this._renderSecondarySection(project)}
          </div>
        </div>
      </div>
    );
  }

  _renderTopSection(project) {
    return (
      <div className="Profile-top-section-content">
        <div className="Profile-top-logo">
          <img
            src={
              project &&
              project.project_thumbnail &&
              project.project_thumbnail.publicUrl
            }
          />
        </div>
        <div className="Profile-top-details">
          <h1>{project && project.project_name}</h1>
          <h3>
            {project &&
              project.project_issue_area &&
              project.project_issue_area
                .map(issue => issue.display_name)
                .join(",")}
          </h3>
          <p>{project && project.project_short_description}</p>
          <ProjectDetails
            projectLocation={
              project && ProjectAPIUtils.getLocationDisplayName(project)
            }
            projectUrl={project && project.project_url}
            projectStage={
              project && !_.isEmpty(project.project_stage)
                ? project.project_stage[0].display_name
                : null
            }
            projectOrganizationType={
              project && !_.isEmpty(project.project_organization_type)
                ? project.project_organization_type[0].display_name
                : null
            }
            dateModified={project && project.project_date_modified}
          />
        </div>

        <div className="Profile-top-interactions">
          <ApproveGroupsSection project={this.props.project} />

          <ProjectVolunteerModal
            projectId={this.state.project && this.state.project.project_id}
            positions={this.state.visiblePositions}
            positionToJoin={this.state.positionToJoin}
            showModal={this.state.showJoinModal}
            handleClose={this.confirmJoinProject.bind(this)}
          />

          {!this.state.viewOnly && this._renderContactAndVolunteerButtons()}
        </div>
      </div>
    );
  }

  // tabbed primary section content
  _renderPrimarySection(project) {
    const widthModifier=isWithinIframe() ? ' override-breakpoint-width' : '';
    return (
      <div className={"Profile-primary-container" + widthModifier } >
        <Tabs defaultActiveKey="proj-details" id="AboutProject-tabs">
          <Tab
            eventKey="proj-details"
            title="Project Details"
            className="Profile-tab AboutProject-tab-details"
          >
            {!_.isEmpty(
              project.project_description_solution ||
                project.project_description_actions
            ) && <h3>Problem</h3>}
            <AllowMarkdown>{project.project_description}</AllowMarkdown>
            {!_.isEmpty(project.project_description_solution) && (
              <React.Fragment>
                <div>
                  <h3 className="pt-4">Solution</h3>
                  <AllowMarkdown>
                    {project.project_description_solution}
                  </AllowMarkdown>
                </div>
              </React.Fragment>
            )}
            {!_.isEmpty(project.project_description_actions) && (
              <React.Fragment>
                <div>
                  <h3 className="pt-4">Action</h3>
                  <AllowMarkdown>
                    {project.project_description_actions}
                  </AllowMarkdown>
                </div>
              </React.Fragment>
            )}

            <div className="AboutProject-skilltech-container pt-4">
              {project && !_.isEmpty(this.state.visiblePositions) && (
                <div className="AboutProject-skills">
                  <h4>Roles Needed</h4>
                  {this.state.visiblePositions.map(position => (
                    <span
                      className="Profile-pill"
                      key={position.roleTag.tag_name}
                    >
                      {position.roleTag.display_name}
                    </span>
                  ))}
                </div>
              )}

              {project && !_.isEmpty(project.project_technologies) && (
                <div className="AboutProject-technologies">
                  <h4>Technologies Used</h4>
                  {project.project_technologies.map(tech => (
                    <span className="Profile-pill" key={tech.tag_name}>
                      {tech.display_name}
                    </span>
                  ))}
                </div>
              )}
            </div>

            {project && !_.isEmpty(this.state.visiblePositions) && (
              <div className="AboutProject-positions-available pt-4">
                <h3>Positions Available</h3>
                {this._renderPositions()}
              </div>
            )}
          </Tab>

          {project.project_events && !_.isEmpty(project.project_events) && (
            <Tab
              eventKey="proj-events"
              title="Events"
              className="Profile-tab AboutProject-tab-events"
            >
              <div>
                <EventCardsListings
                  events={project.project_events}
                  showMessageForNoFutureEvents={false}
                />
              </div>
            </Tab>
          )}

          {project.project_actions && !_.isEmpty(project.project_actions) && (
            <Tab
              eventKey="proj-activity"
              title="Recent Activity"
              className="Profile-tab AboutProject-tab-recent-activity"
            >
              <h3>Recent Activity</h3>
              {project.project_actions
                .slice(0, this.state.maxActivity)
                .map(action => {
                  if (action.type === "ProjectCommit") {
                    return <ProjectCommitCard commit={action} />;
                  } else if (action.type === "TrelloAction") {
                    return <TrelloActionCard action={action} />;
                  } else {
                    // unknown action type
                  }
                })}
              {project.project_actions.length > this.state.maxActivity && (
                <div className="AboutProject-show-more-activity-container">
                  <Button
                    variant="primary"
                    onClick={this.handleShowMoreActivity}
                  >
                    Show more activity
                  </Button>
                </div>
              )}
            </Tab>
          )}
        </Tabs>
      </div>
    );
  }

  _renderSecondarySection(project) {
    return (
      <div className="Profile-secondary-container">
        {project && !_.isEmpty(project.project_links) && (
          <React.Fragment>
            <div className="Profile-links AboutProject-secondary-section">
              <h4>Links</h4>
              {this._renderLinks()}
            </div>
          </React.Fragment>
        )}

        {project && !_.isEmpty(project.project_files) && (
          <React.Fragment>
            <div className="AboutProject-files AboutProject-secondary-section">
              <h4>Files</h4>
              {this._renderFiles()}
            </div>
          </React.Fragment>
        )}

        {this._renderGroups(project)}

        <div className="AboutProject-staff AboutProject-secondary-section">
          {!_.isEmpty(this.state.volunteers) ? (
            <VolunteerSection
              volunteers={this.state.volunteers}
              isProjectAdmin={CurrentUser.userID() === project.project_creator}
              isProjectCoOwner={CurrentUser.isCoOwner(project)}
              projectId={project.project_id}
              renderOnlyPending={true}
              onUpdateVolunteers={this.handleUpdateVolunteers}
            />
          ) : null}
          <h4>Team</h4>
          {project && !_.isEmpty(project.project_owners) ? (
            <ProjectOwnersSection owners={project.project_owners} />
          ) : null}

          {!_.isEmpty(this.state.volunteers) ? (
            <VolunteerSection
              volunteers={this.state.volunteers}
              isProjectAdmin={CurrentUser.userID() === project.project_creator}
              isProjectCoOwner={CurrentUser.isCoOwner(project)}
              projectId={project.project_id}
              renderOnlyPending={false}
              onUpdateVolunteers={this.handleUpdateVolunteers}
            />
          ) : null}
        </div>
      </div>
    );
  }

  _renderContactAndVolunteerButtons(): React$Node {
    return (
      <div className="Profile-owner">
        <ContactProjectButton project={this.state.project} />
        <ContactVolunteersButton project={this.state.project} />
        <InviteProjectToGroupButton project={this.state.project} />
        <ProjectVolunteerButton
          project={this.state.project}
          onVolunteerClick={this.handleShowVolunteerModal.bind(this)}
        />
      </div>
    );
  }

  _renderFiles(): ?Array<React$Node> {
    const project = this.state.project;
    return (
      project &&
      project.project_files &&
      project.project_files.map((file, i) => (
        <div key={i} className="AboutProject-file-link">
          <a href={file.publicUrl} target="_blank" rel="noopener noreferrer">
            {file.fileName}
          </a>
        </div>
      ))
    );
  }

  _renderLinks(): ?Array<React$Node> {
    const project = this.state.project;
    const linkOrder = [
      LinkTypes.CODE_REPOSITORY,
      LinkTypes.FILE_REPOSITORY,
      LinkTypes.MESSAGING,
      LinkTypes.PROJECT_MANAGEMENT,
    ];
    const sortedLinks =
      project &&
      project.project_links &&
      Sort.byNamedEntries(
        project.project_links,
        linkOrder,
        link => link.linkName
      );
    return sortedLinks.map((link, i) => (
      <IconLinkDisplay key={i} link={link} />
    ));
  }

  _renderPositions(): ?Array<React$Node> {
    const project: ProjectDetailsAPIData = this.state.project;
    const canApply: boolean =
      !this.state.viewOnly && CurrentUser.canVolunteerFor(project);
    return (
      !_.isEmpty(this.state.visiblePositions) &&
      _.chain(this.state.visiblePositions)
        .sortBy(["orderNumber", "id"])
        .value()
        .map((position, i) => {
          return (
            <AboutPositionEntry
              key={i}
              project={project}
              position={position}
              onClickApply={
                canApply
                  ? this.handleShowVolunteerModal.bind(this, position)
                  : null
              }
            />
          );
        })
    );
  }

  _renderGroups(project: ?ProjectDetailsAPIData): ?Array<React$Node> {
    const groups: ?$ReadOnlyArray<MyGroupData> =
      project &&
      project.project_groups &&
      project.project_groups.filter(
        group => group.isApproved && group.relationship_is_approved
      );
    return (
      !_.isEmpty(groups) && (
        <React.Fragment>
          <div className="AboutProject-group AboutProject-secondary-section">
            <h4>Groups</h4>
            <ul>
              {project.project_groups.map((group, i) => {
                return (
                  <li key={i}>
                    {this._renderGroupIcon(group)}{" "}
                    <a
                      href={url.section(Section.AboutGroup, {
                        id: group.slug || group.group_id,
                      })}
                    >
                      {group.group_name}
                    </a>
                  </li>
                );
              })}
            </ul>
          </div>
        </React.Fragment>
      )
    );
  }

  _renderGroupIcon(group): ?Array<React$Node> {
    return (
      <div className="AboutProject-group-image">
        <a href={url.section(Section.AboutGroup, { id: group.group_id })}>
          {!_.isEmpty(group.group_thumbnail) ? (
            <img
              src={group.group_thumbnail.publicUrl}
              alt={group.group_name + " Logo"}
            />
          ) : (
            <i className={Glyph(GlyphStyles.Users, GlyphSizes.X3)}></i>
          )}
        </a>
      </div>
    );
  }
}

export default AboutProjectDisplay;<|MERGE_RESOLUTION|>--- conflicted
+++ resolved
@@ -110,13 +110,8 @@
     const project = this.state.project;
     const widthModifier=isWithinIframe() ? ' override-breakpoint-max-width' : '';
     return (
-<<<<<<< HEAD
-      <div className="container Profile-root">
-=======
       <div className={"container Profile-root" + widthModifier }>
         {isWithinIframe() && <base target="_blank" />}
-        {this._renderHeader(project)}
->>>>>>> ede77887
         <div className="row">
           <div className="Profile-top-section col-12">
             {this._renderTopSection(project)}
