// @flow

import React from 'react';
import Button from 'react-bootstrap/Button';
import _ from 'lodash';
import Section from "../../enums/Section.js";
import url from "../../utils/url.js";
import cdn from "../../utils/cdn.js";

type Props = {|
  header: string,
  text: ?$ReadOnlyArray<string>,
  bottomOverlayText: ?$ReadOnlyArray<string>,
  img: ?string,
  className: ?string,
<<<<<<< HEAD
=======
  doNotFillViewport: ?boolean,
>>>>>>> fae962ad
  opacity: ?number,
  onClickFindProjects: () => void
|};

export const HeroImage: { [key: string]: string } = {
  TopLanding: "CodeForGood_072719_MSReactor-064.jpg",
  MidLanding: "CodeForGood_072719_MSReactor-034.jpg",
  BottomLanding: "SplashImage-7178-1400.jpg",
  AboutMission: "CodeForGood_072719_MSReactor-003.jpg",
};

const heroImages: $ReadOnlyArray<string> = [
  HeroImage.TopLanding,
  "CodeForGood_072719_MSReactor-074.jpg",
  "CodeForGood_072719_MSReactor-020.jpg"
];

class SplashScreen extends React.PureComponent<Props> {
  _heroRandomizer(): void {
    let imgIndex = Math.floor(Math.random() * Math.floor(heroImages.length));
    return cdn.image(heroImages[imgIndex])
  }

  render(): React$Node {
    const opacityValue = _.isNumber(this.props.opacity) ? this.props.opacity : 0.5;
    const backgroundUrl: string = this.props.img ? cdn.image(this.props.img) : this._heroRandomizer();
<<<<<<< HEAD
    const cssClass = "SplashScreen-root SplashScreen-opacity-layer " + this.props.className
=======
    const cssClass = _.compact(["SplashScreen-root SplashScreen-opacity-layer ",
      this.props.className,
      !this.props.doNotFillViewport && "SplashScreen-fill"])
      .join(" ");
>>>>>>> fae962ad
    return (
      <div className={cssClass} style={{backgroundImage: 'url(' + backgroundUrl + ')', backgroundColor: `rgba(0,0,0, ${opacityValue})`}}>
        <div className="SplashScreen-content">
          {this.props.header ? <h1>{this.props.header}</h1> : null}
          <div className="SplashScreen-section">
            {this.props.text ? <p>{this.props.text}</p> : null}
            {this.props.children}
          </div>
        </div>
        {!_.isEmpty(this.props.bottomOverlayText) && this._renderBottomOverlay()}
      </div>
    );
  }

  _renderBottomOverlay(): React$Node {
    return (
      <div className="SplashScreen-mission SplashScreen-opacity-layer SplashScreen-opacity20">
        {this.props.bottomOverlayText.map((text) => (<p>{text}</p>))}
      </div>
    );
  }

}
export default SplashScreen;<|MERGE_RESOLUTION|>--- conflicted
+++ resolved
@@ -13,10 +13,7 @@
   bottomOverlayText: ?$ReadOnlyArray<string>,
   img: ?string,
   className: ?string,
-<<<<<<< HEAD
-=======
   doNotFillViewport: ?boolean,
->>>>>>> fae962ad
   opacity: ?number,
   onClickFindProjects: () => void
 |};
@@ -43,14 +40,10 @@
   render(): React$Node {
     const opacityValue = _.isNumber(this.props.opacity) ? this.props.opacity : 0.5;
     const backgroundUrl: string = this.props.img ? cdn.image(this.props.img) : this._heroRandomizer();
-<<<<<<< HEAD
-    const cssClass = "SplashScreen-root SplashScreen-opacity-layer " + this.props.className
-=======
     const cssClass = _.compact(["SplashScreen-root SplashScreen-opacity-layer ",
       this.props.className,
       !this.props.doNotFillViewport && "SplashScreen-fill"])
       .join(" ");
->>>>>>> fae962ad
     return (
       <div className={cssClass} style={{backgroundImage: 'url(' + backgroundUrl + ')', backgroundColor: `rgba(0,0,0, ${opacityValue})`}}>
         <div className="SplashScreen-content">
