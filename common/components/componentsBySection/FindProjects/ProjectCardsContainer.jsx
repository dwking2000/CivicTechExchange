--- conflicted
+++ resolved
@@ -39,15 +39,10 @@
   }
 
   static calculateState(prevState: State): State {
-<<<<<<< HEAD
-
-=======
-    prerender.ready(!ProjectSearchStore.getProjectsLoading());
     const count = ProjectSearchStore.getNumberOfProjects();
     if ( _.isNumber(count) ) {
       metrics.logProjectSearchResults(count, ProjectSearchStore.getQueryString())
     }
->>>>>>> 9b564412
     return {
       projects: ProjectSearchStore.getProjects(),
       project_pages: ProjectSearchStore.getProjectPages(),
