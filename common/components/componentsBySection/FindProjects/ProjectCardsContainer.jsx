// @flow


import _ from 'lodash';
import React from 'react';
import type {Project} from '../../stores/ProjectSearchStore.js';
import type {FluxReduceStore} from 'flux/utils';
import ProjectSearchSort from './ProjectSearchSort.jsx';
import ProjectTagContainer from './ProjectTagContainer.jsx';
import {Container} from 'flux/utils';
import {List} from 'immutable'
import ProjectCard from './ProjectCard.jsx';
import ProjectSearchStore from '../../stores/ProjectSearchStore.js';
import ProjectSearchDispatcher from '../../stores/ProjectSearchDispatcher.js';
import LoadingMessage from '../../chrome/LoadingMessage.jsx';
import prerender from "../../utils/prerender.js";

type Props = {|
  fullWidth: ?boolean,
  onSelectProject: Function,
  selectableCards: ?boolean,
  alreadySelectedProjects: ?List<string>, // todo: proper state management
|}

type State = {|
  projects: List<Project>,
  project_pages: number,
  current_page: number,
  project_count: number
|};

class ProjectCardsContainer extends React.Component<Props, State> {

  static getStores(): $ReadOnlyArray<FluxReduceStore> {
    return [ProjectSearchStore];
  }

  static calculateState(prevState: State): State {
    prerender.ready(!ProjectSearchStore.getProjectsLoading());

    return {
      projects: ProjectSearchStore.getProjects(),
      project_pages: ProjectSearchStore.getProjectPages(),
      project_count: ProjectSearchStore.getNumberOfProjects(),
      current_page: ProjectSearchStore.getCurrentPage(),
      projects_loading: ProjectSearchStore.getProjectsLoading(),
      keyword: ProjectSearchStore.getKeyword() || '',
      tags: ProjectSearchStore.getTags() || [],
      location: ProjectSearchStore.getLocation() || ''
    };
  }

  render(): React$Node {
    return (
      <div className={`ProjectCardContainer col-12 ${this.props.fullWidth ? '' : 'col-md-9 col-xxl-10 p-0 m-0'}`}>        
        <div className="container-fluid">
            <ProjectSearchSort />
            <ProjectTagContainer />
          <div className="row">
            {!_.isEmpty(this.state.projects) && <h2 className="ProjectCardContainer-header">{this._renderCardHeaderText()}</h2>}
            {this._renderCards()}
          </div>
          <div>
            {this._renderPagination()}
          </div>
        </div>
      </div>
    );
  }

  _renderCardHeaderText(): React$Node {
    if (this.state.keyword || this.state.tags.size > 0 || this.state.location) {
      return this.state.project_count === 1 ? this.state.project_count + ' tech-for-good project found' : this.state.project_count + ' tech-for-good projects found'
    } else {
      return 'Find and volunteer with innovative tech-for-good projects'
    }
  }

  _renderCards(): React$Node {
<<<<<<< HEAD
    if (!this.state.projects) {
      return <LoadingMessage message="Loading projects..." />;
    }
  
    const filteredAlreadySelectedProjects = this.state.projects
      .filter(project => !(this.props.alreadySelectedProjects || []).includes(project))
    if (filteredAlreadySelectedProjects.length) {
      return 'No projects match the provided criteria. Try a different set of filters or search term.'
    }
    return filteredAlreadySelectedProjects.map(
      (project, index) =>
        <ProjectCard
          project={project}
          isSelectable={this.props.selectableCards}
          // isSelectable={true}
          onProjectSelect={() => this.props.onSelectProject && this.props.onSelectProject(project)}
          key={index}
          textlen={140}
          skillslen={4}
        />
    );
=======
    return !this.state.projects
      ? <LoadingMessage message="Loading projects..." />
      : this.state.projects.size === 0
        ? 'No projects match the provided criteria. Try a different set of filters or search term.'
        : this.state.projects.map(
          (project, index) =>
            <div className="col-sm-12 col-lg-6">
              <ProjectCard
              project={project}
              key={index}
              textlen={140}
              skillslen={4}
              />
            </div>
        );
>>>>>>> 16233a0f
  }

  _handleFetchNextPage(e: object): void {
    e.preventDefault();

    const nextPage = this.state.current_page + 1 <= this.state.project_pages
      ? this.state.current_page + 1
      : this.state.current_page;

    this.setState({current_page: nextPage }, function () {
      ProjectSearchDispatcher.dispatch({
        type: 'SET_PAGE',
        page: this.state.current_page,
      });
    });
  }

  _renderPagination(): ?React$Node {
    if ((this.state.current_page === this.state.project_pages) && !this.state.projects_loading ) {
      return null;
    }
    if (!_.isEmpty(this.state.projects) && this.state.projects_loading) {
      return (
        <div className="page_selection_footer">
          <button className="btn btn-primary disabled">
            Loading...
          </button>
        </div>
      )
    }
    return (
      this.state.projects && this.state.projects.size !== 0
      ? <div className="page_selection_footer">
        <button className="btn btn-primary" onClick={this._handleFetchNextPage.bind(this)}>
          More Projects...
        </button>
      </div>
      : null
    );
  }
}



export default Container.create(ProjectCardsContainer);<|MERGE_RESOLUTION|>--- conflicted
+++ resolved
@@ -77,7 +77,6 @@
   }
 
   _renderCards(): React$Node {
-<<<<<<< HEAD
     if (!this.state.projects) {
       return <LoadingMessage message="Loading projects..." />;
     }
@@ -99,23 +98,6 @@
           skillslen={4}
         />
     );
-=======
-    return !this.state.projects
-      ? <LoadingMessage message="Loading projects..." />
-      : this.state.projects.size === 0
-        ? 'No projects match the provided criteria. Try a different set of filters or search term.'
-        : this.state.projects.map(
-          (project, index) =>
-            <div className="col-sm-12 col-lg-6">
-              <ProjectCard
-              project={project}
-              key={index}
-              textlen={140}
-              skillslen={4}
-              />
-            </div>
-        );
->>>>>>> 16233a0f
   }
 
   _handleFetchNextPage(e: object): void {
