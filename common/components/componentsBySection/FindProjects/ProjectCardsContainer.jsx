// @flow

import type {Project} from '../../stores/ProjectSearchStore.js';
import type {FluxReduceStore} from 'flux/utils';
import ProjectSearchSort from './ProjectSearchSort.jsx';
import ProjectTagContainer from './ProjectTagContainer.jsx';
import {Container} from 'flux/utils';
import {List} from 'immutable'
import ProjectCard from './ProjectCard.jsx';
import ProjectSearchStore from '../../stores/ProjectSearchStore.js';
import ProjectSearchDispatcher from '../../stores/ProjectSearchDispatcher.js';
import React from 'react';

type State = {|
  projects: List<Project>,
  project_pages: number,
  current_page: number
|};

class ProjectCardsContainer extends React.Component<{||}, State> {

  static getStores(): $ReadOnlyArray<FluxReduceStore> {
    return [ProjectSearchStore];
  }

  static calculateState(prevState: State): State {
    return {
      projects: ProjectSearchStore.getProjects(),
<<<<<<< HEAD
      project_pages: ProjectSearchStore.getProjectPages(),
      current_page: ProjectSearchStore.getCurrentPage(),
      projects_loading: ProjectSearchStore.getProjectsLoading(),
=======
      keyword: ProjectSearchStore.getKeyword() || '',
      tags: ProjectSearchStore.getTags() || [],
      location: ProjectSearchStore.getLocation() || ''
>>>>>>> b0f71a2c
    };
  }

  render(): React$Node {
    return (
      <div className="ProjectCardContainer col-12 col-md-9 col-xxl-10 p-0 m-0">
        <div className="container-fluid">
            <ProjectSearchSort />
            <ProjectTagContainer />
          <div className="row">
            {!_.isEmpty(this.state.projects) && <h2 className="ProjectCardContainer-header">{this._renderCardHeaderText()}</h2>}
            {this._renderCards()}
          </div>
          <div>
            {this._renderPagination()}
          </div>
        </div>
      </div>
    );
  }

  _renderCardHeaderText(): React$Node {
    if (this.state.keyword || this.state.tags.size > 0 || this.state.location) {
      return this.state.projects.size === 1 ? this.state.projects.size + ' tech-for-good project found' : this.state.projects.size + ' tech-for-good projects found'
    } else {
      return 'Find and volunteer with the best tech-for-good projects'
    }
  }

  _renderCards(): React$Node {
    return !this.state.projects
      ? 'Loading projects ...'
      : this.state.projects.size === 0
        ? 'No projects match the provided criteria. Try a different set of filters or search term.'
        : this.state.projects.map(
          (project, index) =>
            <ProjectCard
              project={project}
              key={index}
              textlen={140}
              skillslen={4}
            />
        );
  }

  _handleFetchNextPage(e: object): void {
    e.preventDefault();

    const nextPage = this.state.current_page + 1 <= this.state.project_pages 
      ? this.state.current_page + 1 
      : this.state.current_page;

    this.setState({current_page: nextPage }, function () {
      ProjectSearchDispatcher.dispatch({
        type: 'SET_PAGE',
        page: this.state.current_page,
      });
    });
  }

  _renderPagination(): ?React$Node {
    if (this.state.current_page === this.state.project_pages) {
      return null; // don't render button if we've loaded the last page
    }
    return (
      this.state.projects && this.state.projects.size !== 0 && !this.state.projects_loading
      ? <div className="page_selection_footer">
        <button className="page_button" onClick={this._handleFetchNextPage.bind(this)}>
          More Projects...
        </button>
      </div>
      : null
    );
  }
}



export default Container.create(ProjectCardsContainer);<|MERGE_RESOLUTION|>--- conflicted
+++ resolved
@@ -26,15 +26,12 @@
   static calculateState(prevState: State): State {
     return {
       projects: ProjectSearchStore.getProjects(),
-<<<<<<< HEAD
       project_pages: ProjectSearchStore.getProjectPages(),
       current_page: ProjectSearchStore.getCurrentPage(),
       projects_loading: ProjectSearchStore.getProjectsLoading(),
-=======
       keyword: ProjectSearchStore.getKeyword() || '',
       tags: ProjectSearchStore.getTags() || [],
       location: ProjectSearchStore.getLocation() || ''
->>>>>>> b0f71a2c
     };
   }
 
