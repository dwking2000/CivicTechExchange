--- conflicted
+++ resolved
@@ -11,16 +11,10 @@
         <div className="ProjectFilterContainer-label">
           Filter By:
         </div>
-<<<<<<< HEAD
         <TagSelectorCollapsible category={TagCategory.ISSUES} title="Issue Areas" />
         <TagSelectorCollapsible category={TagCategory.TECHNOLOGIES_USED} title="Technology Used" />
         <TagSelectorCollapsible category={TagCategory.ROLE} title="Roles Needed" />
-=======
-        <TagSelectorDropdown category={TagCategory.ISSUES} title="Issue Areas" />
-        <TagSelectorDropdown category={TagCategory.TECHNOLOGIES_USED} title="Technology Used" />
-        <TagSelectorDropdown category={TagCategory.ROLE} title="Roles Needed" />
-        <TagSelectorDropdown category={TagCategory.ORGANIZATION} title="Communities" />
->>>>>>> 38b485a3
+        <TagSelectorCollapsible category={TagCategory.ORGANIZATION} title="Communities" />
       </div>
     );
   }
