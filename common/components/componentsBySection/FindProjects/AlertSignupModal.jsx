// @flow

import React from 'react';
import {Modal, Button} from 'react-bootstrap';
import ProjectAPIUtils from '../../utils/ProjectAPIUtils.js'
import Select from 'react-select'
import {Countries} from "../../constants/Countries.js";

type CountryOption = {|
  value: string,
  label: string,
|};

type FormFields = {|
  email: ?string,
  country: ?CountryOption,
  postal_code: ?string,
  filters: ?string
|};

type Props = {|
  searchFilters: string,
  showModal: boolean,
  handleClose: () => void
|};
type State = {|
  showModal: boolean,
  countries: $ReadOnlyArray<CountryOption>,
  formFields: FormFields
|};

/**
 * Modal for ingesting information for user alerts
 */

class AlertSignupModal extends React.PureComponent<Props, State> {
  constructor(props: Props): void {
    super(props);
    const countries: $ReadOnlyArray<CountryOption> = Object.keys(Countries).map(countryCode => ({"value": countryCode, "label": Countries[countryCode]}));
    this.state = {
      showModal: false,
      countries: countries
    };
    this.state.formFields = this.resetFormFields(props);
    this.closeModal = this.closeModal.bind(this, this.props.handleClose);
    this.handleSubmit = this.handleSubmit.bind(this);
    this.isDisabled = this.isDisabled.bind(this);
  }
<<<<<<< HEAD
  
=======

>>>>>>> 6b318040
  componentWillReceiveProps(nextProps: Props): void {
    this.setState({
      showModal: nextProps.showModal,
      formFields: this.resetFormFields(nextProps)
    });
  }
<<<<<<< HEAD
  
  resetFormFields(props: Props): FormFields {
    return {
      email: "",
      country: this.state.countries.find(country => country.label === Countries.US),
      postal_code: "",
      filters: props.searchFilters
    };
  }
  
=======

>>>>>>> 6b318040
  onFormFieldChange(formFieldName: string, event: SyntheticInputEvent<HTMLInputElement>): void {
    this.state.formFields[formFieldName] = event.target.value;
    this.forceUpdate();
  }
  
  handleCountrySelection(selectedValue: string): void {
    let formFields: FormFields = this.state.formFields;
    formFields.country = selectedValue;
    this.setState({formFields: formFields}, function() {
      this.forceUpdate();
    });
  }

  handleSubmit(event) {
    event.preventDefault();
    ProjectAPIUtils.post("/alert/create/",
      {
        email: this.state.formFields.email,
        filters: this.state.formFields.filters,
        postal_code: this.state.formFields.postal_code,
        country: this.state.formFields.country.value
      },
      response => this.closeModal(),
      response => null /* TODO: Report error to user */
      );
  }
  
  isDisabled(): boolean {
    // Require email and a zip code (unless a country other than the US)
    // TODO: Require postal codes for the other countries that use them
    return !this.state.formFields.email ||
      (this.state.formFields.country.label === Countries.US && !this.state.formFields.postal_code);
  }

  closeModal(){
    this.props.handleClose();
  }

  render(): React$Node {
    return (
      <div>
          <Modal show={this.state.showModal}
                 onHide={this.closeModal}
                 style={{paddingTop:'20%'}}
          >
            <form onSubmit={this.handleSubmit}>
              <Modal.Header >
                  <Modal.Title>Sign Up For Alerts</Modal.Title>
              </Modal.Header>
              <Modal.Body>
                <p>Enter your email address and location to sign up for relevant alerts.  As new projects are added that meet your search parameters, we will send them your way!</p>

                <div className="form-group">
                  <label htmlFor="email_useralert">Email</label>
                  <input type="text" className="form-control" id="email_useralert" name="email_useralert" maxLength="254"
                         value={this.state.formFields.email} onChange={this.onFormFieldChange.bind(this, "email")}/>
                </div>

                <div className="form-group">
                  <label htmlFor="country">Country</label>
                  <Select
                    id="country"
                    name="country"
                    options={this.state.countries}
                    value={this.state.formFields.country}
                    onChange={this.handleCountrySelection.bind(this)}
                    className="form-control"
                    simpleValue={false}
                    clearable={false}
                    multi={false}
                  />
                </div>

                <div className="form-group">
                  <label htmlFor="postal_code">Zip/Postal Code</label>
                  <input type="text" className="form-control" id="postal_code" name="postal_code" maxLength="10"
                         value={this.state.formFields.postal_code} onChange={this.onFormFieldChange.bind(this, "postal_code")}/>
                </div>
              </Modal.Body>
              <Modal.Footer>
                <Button onClick={this.closeModal}>{"Cancel"}</Button>
<<<<<<< HEAD
                <Button disabled={this.isDisabled()} onClick={this.handleSubmit}>Submit</Button>
=======
                <Button disabled={!this.state.formFields.email || !this.state.formFields.postal_code} type="submit" onClick={this.handleSubmit}>Submit</Button>
>>>>>>> 6b318040
              </Modal.Footer>
            </form>
          </Modal>
      </div>
    );
  }
}

export default AlertSignupModal;<|MERGE_RESOLUTION|>--- conflicted
+++ resolved
@@ -46,18 +46,13 @@
     this.handleSubmit = this.handleSubmit.bind(this);
     this.isDisabled = this.isDisabled.bind(this);
   }
-<<<<<<< HEAD
-  
-=======
 
->>>>>>> 6b318040
   componentWillReceiveProps(nextProps: Props): void {
     this.setState({
       showModal: nextProps.showModal,
       formFields: this.resetFormFields(nextProps)
     });
   }
-<<<<<<< HEAD
   
   resetFormFields(props: Props): FormFields {
     return {
@@ -68,9 +63,6 @@
     };
   }
   
-=======
-
->>>>>>> 6b318040
   onFormFieldChange(formFieldName: string, event: SyntheticInputEvent<HTMLInputElement>): void {
     this.state.formFields[formFieldName] = event.target.value;
     this.forceUpdate();
@@ -152,11 +144,7 @@
               </Modal.Body>
               <Modal.Footer>
                 <Button onClick={this.closeModal}>{"Cancel"}</Button>
-<<<<<<< HEAD
-                <Button disabled={this.isDisabled()} onClick={this.handleSubmit}>Submit</Button>
-=======
-                <Button disabled={!this.state.formFields.email || !this.state.formFields.postal_code} type="submit" onClick={this.handleSubmit}>Submit</Button>
->>>>>>> 6b318040
+                <Button disabled={this.isDisabled()} type="submit" onClick={this.handleSubmit}>Submit</Button>
               </Modal.Footer>
             </form>
           </Modal>
