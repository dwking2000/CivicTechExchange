// @flow

import React from "react";
import type Moment from "moment";
import datetime, { DateFormat } from "../../utils/datetime.js";
import Button from "react-bootstrap/Button";
import CurrentUser from "../../utils/CurrentUser.js";
import { EventData } from "../../utils/EventAPIUtils.js";
import urlHelper from "../../utils/url.js";
import Section from "../../enums/Section";
import ProjectCardsContainer from "../FindProjects/ProjectCardsContainer.jsx";
import ProjectSearchDispatcher from "../../stores/ProjectSearchDispatcher.js";
import ProfileProjectSearch from "../../common/projects/ProfileProjectSearch.jsx";
import _ from "lodash";

type Props = {|
  event: ?EventData,
  viewOnly: boolean,
|};

type State = {|
  event: ?EventData,
|};

class AboutEventDisplay extends React.PureComponent<Props, State> {
  constructor(props: Props): void {
    super();
    this.state = {
      event: props.event,
    };

    if (this.state.event) {
<<<<<<< HEAD
      this.initProjectSearch();
=======
      this.filterProjectsByOrgTag();
>>>>>>> a4003518
    }
  }

  componentWillReceiveProps(nextProps: Props): void {
    if (nextProps.event !== this.props.event) {
      this.setState(
        {
          event: nextProps.event,
        },
<<<<<<< HEAD
        this.initProjectSearch
=======
        this.filterProjectsByOrgTag
>>>>>>> a4003518
      );
    }
  }

  render(): ?$React$Node {
    const event: EventData = this.state.event;
    const startDate: Moment = datetime.parse(event.event_date_start);
    const endDate: Moment = datetime.parse(event.event_date_end);
    const isSingleDayEvent: boolean = datetime.isOnSame(
      "day",
      startDate,
      endDate
    );
    return !event ? null : (
      <div className="AboutEvent-root container">
        <div className="AboutEvent-title row">
          <div className="col-12 AboutEvent-header">
            {!this.props.viewOnly &&
              (CurrentUser.userID() === this.state.event.event_creator ||
                CurrentUser.isStaff()) &&
              this._renderEditButton()}
            <div className="AboutEvent-title-date">
              {startDate.format(DateFormat.MONTH_DATE_YEAR)}
            </div>
            <h1>{event.event_name}</h1>
            <p>{event.event_short_description}</p>
          </div>
        </div>

        <div className="AboutEvent-EventBanner row">
          <div className="AboutEvent-info col-xs-12 col-lg-4">
            <div className="AboutEvent-info-inner">
              <h3>Info</h3>
              {this.state.event.event_organizers_text && (
                <React.Fragment>
                  <h5 className="AboutEvent-info-header">Organizers</h5>
                  <div className="AboutEvent-location">
                    <p>{this.state.event.event_organizers_text}</p>
                  </div>
                </React.Fragment>
              )}

              {isSingleDayEvent
                ? this._renderDateTimeSections(startDate, endDate)
                : this._renderDatesSection(startDate, endDate)}

              <h5 className="AboutEvent-info-header">Location</h5>
              <div className="AboutEvent-location">
                <p>{this.state.event.event_location}</p>
              </div>

              {this.state.event.event_rsvp_url && this._renderRSVPButton()}
              {!this.props.viewOnly &&
                event.event_live_id &&
                this._renderJoinLiveEventButton()}
            </div>
          </div>
          <div className="col-xs-12 col-lg-8 AboutEvent-splash">
            <img
              src={event.event_thumbnail && event.event_thumbnail.publicUrl}
            />
          </div>
        </div>

        <div className="AboutEvent-details row">
          <div className="col-12">
            <h3>Details</h3>
            <p>{event.event_description}</p>
            <h3>What We Will Do</h3>
            <p>{event.event_agenda}</p>
          </div>
        </div>
<<<<<<< HEAD
        {!_.isEmpty(event.event_legacy_organization) && (
          <ProfileProjectSearch />
        )}
=======
        {!_.isEmpty(event.event_legacy_organization) &&
          this._renderProjectList()}
>>>>>>> a4003518
      </div>
    );
  }

  _renderDatesSection(startDate: Moment, endDate: Moment): $React$Node {
    return (
      <React.Fragment>
        <h5 className="AboutEvent-info-header">Dates</h5>
        <p>{startDate.format(DateFormat.DAY_MONTH_DATE_YEAR_TIME)}</p>
        <h6>To</h6>
        <p>{endDate.format(DateFormat.DAY_MONTH_DATE_YEAR_TIME)}</p>
      </React.Fragment>
    );
  }

  _renderDateTimeSections(startDate: Moment, endDate: Moment): $React$Node {
    return (
      <React.Fragment>
        <h5 className="AboutEvent-info-header">Date</h5>
        <p>{startDate.format(DateFormat.DAY_MONTH_DATE_YEAR)}</p>

        <h5 className="AboutEvent-info-header">Time</h5>
        <p>
          {startDate.format(DateFormat.TIME) +
            " - " +
            endDate.format(DateFormat.TIME_TIMEZONE)}
        </p>
      </React.Fragment>
    );
  }

  _renderEditButton(): ?$React$Node {
    return (
      <Button
        variant="primary"
        className="AboutEvent-edit-btn"
        type="button"
        href={urlHelper.section(Section.CreateEvent, {
          id: this.state.event.event_id,
        })}
      >
        Edit Event
      </Button>
    );
  }

  _renderRSVPButton(): ?$React$Node {
    const eventbriteTest = new RegExp("eventbrite.com", "i");
    const url: string = urlHelper.appendHttpIfMissingProtocol(
      this.state.event.event_rsvp_url
    );
    const text: string =
      "RSVP" + (eventbriteTest.test(url) ? " on Eventbrite" : "");
    return (
      <Button
        variant="primary"
        className="AboutEvent-rsvp-btn"
        type="button"
        href={url}
      >
        {text}
      </Button>
    );
  }

  _renderJoinLiveEventButton(): ?$React$Node {
    let text: string = "";
    let url: string = "";
    if (CurrentUser.isLoggedIn()) {
      //TODO: Handle un-verified users
      text = "Join Event";
      //TODO: Incorporate live event id into Live Event page
      url = urlHelper.section(Section.LiveEvent, {
        id: this.props.event.event_live_id,
      });
    } else {
      text = "Log In to Join Event";
      url = urlHelper.logInThenReturn();
    }

    return (
      <Button
        variant="success"
        size="lg"
        className="AboutEvent-join-btn"
        type="button"
        title={text}
        href={url}
      >
        {text}
      </Button>
    );
  }

  initProjectSearch() {
    const event: EventData = this.state.event;
    if (event && !_.isEmpty(event.event_legacy_organization)) {
      ProjectSearchDispatcher.dispatch({
        type: "INIT",
        findProjectsArgs: {
<<<<<<< HEAD
          event_id: event.event_id,
=======
          org: event.event_legacy_organization[0].tag_name,
          sortField: "project_name",
>>>>>>> a4003518
        },
        searchSettings: {
          updateUrl: false,
        },
      });
    }
  }

  _renderProjectList(): ?$React$Node {
    return (
      <div className="row">
        <ProjectCardsContainer
          showSearchControls={false}
          staticHeaderText="Participating Projects"
          selectableCards={false}
        />
      </div>
    );
  }
}

export default AboutEventDisplay;<|MERGE_RESOLUTION|>--- conflicted
+++ resolved
@@ -30,11 +30,7 @@
     };
 
     if (this.state.event) {
-<<<<<<< HEAD
       this.initProjectSearch();
-=======
-      this.filterProjectsByOrgTag();
->>>>>>> a4003518
     }
   }
 
@@ -44,11 +40,7 @@
         {
           event: nextProps.event,
         },
-<<<<<<< HEAD
         this.initProjectSearch
-=======
-        this.filterProjectsByOrgTag
->>>>>>> a4003518
       );
     }
   }
@@ -121,14 +113,9 @@
             <p>{event.event_agenda}</p>
           </div>
         </div>
-<<<<<<< HEAD
         {!_.isEmpty(event.event_legacy_organization) && (
           <ProfileProjectSearch />
         )}
-=======
-        {!_.isEmpty(event.event_legacy_organization) &&
-          this._renderProjectList()}
->>>>>>> a4003518
       </div>
     );
   }
@@ -229,12 +216,7 @@
       ProjectSearchDispatcher.dispatch({
         type: "INIT",
         findProjectsArgs: {
-<<<<<<< HEAD
           event_id: event.event_id,
-=======
-          org: event.event_legacy_organization[0].tag_name,
-          sortField: "project_name",
->>>>>>> a4003518
         },
         searchSettings: {
           updateUrl: false,
