--- conflicted
+++ resolved
@@ -23,12 +23,9 @@
   ThankYou: 'ThankYou',
   Press: 'Press',
   ContactUs: 'ContactUs',
-<<<<<<< HEAD
   CreateGroup: 'CreateGroup',
   CreateEvent: 'CreateEvent',
-=======
   LiveEvent: 'LiveEvent'
->>>>>>> 57d1549e
 };
 
 export type SectionType = $Keys<typeof Section>;
