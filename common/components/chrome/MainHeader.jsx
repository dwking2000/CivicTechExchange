--- conflicted
+++ resolved
@@ -37,11 +37,8 @@
   slider: boolean,
   createProjectUrl: string,
   showMyProjects: boolean,
-<<<<<<< HEAD
   showMyGroups: boolean,
-=======
   showHeader: boolean
->>>>>>> 57d1549e
 |};
 
 class MainHeader extends React.Component<{||}, State > {
