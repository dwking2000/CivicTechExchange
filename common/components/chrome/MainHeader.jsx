// @flow

import type {SectionType} from '../enums/Section.js';

import NavigationDispatcher from '../stores/NavigationDispatcher.js';
import React from 'react';
import {DropdownButton, MenuItem} from 'react-bootstrap';
import Section from '../enums/Section.js';
import CurrentUser from '../utils/CurrentUser.js';
import url from '../utils/url.js';

class MainHeader extends React.PureComponent<{||}> {
  render(): React$Node {
    return (
      <div className="MainHeader-root">
        <span onClick={this._onHomeButtonClick}>
          <img
            className="MainHeader-logo"
            src="https://i.imgur.com/NhoAjjN.png"
          />
        </span>
        <span className="MainHeader-rightContent">
          <span>
            {/* {this._renderLinks()} */}
          </span>
          {this._renderHero()}
        </span>
      </div>
    );
  }

  _onHomeButtonClick(): void {
    NavigationDispatcher.dispatch({
      type: 'SET_SECTION',
      section: Section.FindProjects,
      url: url.section(Section.FindProjects)
    });
  }

  _renderHero(): React$Node {
    return CurrentUser.isLoggedIn()
      ? (
<<<<<<< HEAD
        <span>
          {CurrentUser.firstName() + ' ' + CurrentUser.lastName() + ' '}
          | <a href="/logout">Logout</a> | {' '}
            <a href="mailto:hello@democracylab.org" target="_blank">Contact Us</a>
        </span>

            ) :
            (
            <span className = "MainHeader-links">
                <a href="mailto:hello@democracylab.org">Contact Us</a> |{' '}
                <span onClick = {this._onLogInClick}>
                <a href = "" > Log In </a>
                </span> |{' '}

                <span onClick = {this._onSignUpClick} >
                <a href = "" > Sign Up </a>
                </span> |{' '}

                <a href = "/password_reset" > Forgot Password </a>
            </span>
            );
  }

  _onLogInClick(): void {
      NavigationDispatcher.dispatch({
      type: 'SET_SECTION',
      section: Section.LogIn,
      url: url.section(Section.LogIn)
    });
  }

  _onSignUpClick(): void {
      NavigationDispatcher.dispatch({
      type: 'SET_SECTION',
      section: Section.SignUp,
      url: url.section(Section.SignUp)
    });

      // )
      // : (
      //   <span>
      //     <a href="mailto:hello@democracylab.org">Contact Us</a> |{' '}
      //     <a href="/login">Log In</a> |{' '}
      //     <a href="/signup">Sign Up</a> |{' '}
      //     <a href="/password_reset">Forgot Password</a>
      //   </span>
      // );

=======
          <DropdownButton
            style={{cursor: "pointer",  textDecoration: "none", color: "black"}}
            bsStyle="link"
            title={CurrentUser.firstName() + ' ' + CurrentUser.lastName()}
            noCaret
            id="dropdown-no-caret"
          >
            <MenuItem href="mailto:hello@democracylab.org">Contact Us</MenuItem>
            <MenuItem divider />
            <MenuItem href="/logout">Logout</MenuItem>
          </DropdownButton>
      )
      : (
        <span>
          <a href="mailto:hello@democracylab.org">Contact Us</a> |{' '}
          <a href="/login">Log In</a> |{' '}
          <a href="/signup">Sign Up</a> |{' '}
          <a href="/password_reset">Forgot Password</a>
        </span>
      );
>>>>>>> 32849a16
  }
}

export default MainHeader;<|MERGE_RESOLUTION|>--- conflicted
+++ resolved
@@ -1,6 +1,4 @@
 // @flow
-
-import type {SectionType} from '../enums/Section.js';
 
 import NavigationDispatcher from '../stores/NavigationDispatcher.js';
 import React from 'react';
@@ -20,9 +18,6 @@
           />
         </span>
         <span className="MainHeader-rightContent">
-          <span>
-            {/* {this._renderLinks()} */}
-          </span>
           {this._renderHero()}
         </span>
       </div>
@@ -40,28 +35,32 @@
   _renderHero(): React$Node {
     return CurrentUser.isLoggedIn()
       ? (
-<<<<<<< HEAD
-        <span>
-          {CurrentUser.firstName() + ' ' + CurrentUser.lastName() + ' '}
-          | <a href="/logout">Logout</a> | {' '}
-            <a href="mailto:hello@democracylab.org" target="_blank">Contact Us</a>
-        </span>
+        <DropdownButton
+          style={{cursor: "pointer",  textDecoration: "none", color: "black"}}
+          bsStyle="link"
+          title={CurrentUser.firstName() + ' ' + CurrentUser.lastName()}
+          noCaret
+          id="dropdown-no-caret"
+        >
+          <MenuItem href="mailto:hello@democracylab.org">Contact Us</MenuItem>
+          <MenuItem divider />
+          <MenuItem href="/logout">Logout</MenuItem>
+        </DropdownButton>
+          )
+      : (
+          <span className = "MainHeader-links">
+              <a href="mailto:hello@democracylab.org">Contact Us</a> |{' '}
+              <span onClick = {this._onLogInClick}>
+              <a href = "" > Log In </a>
+              </span> |{' '}
 
-            ) :
-            (
-            <span className = "MainHeader-links">
-                <a href="mailto:hello@democracylab.org">Contact Us</a> |{' '}
-                <span onClick = {this._onLogInClick}>
-                <a href = "" > Log In </a>
-                </span> |{' '}
+              <span onClick = {this._onSignUpClick} >
+              <a href = "" > Sign Up </a>
+              </span> |{' '}
 
-                <span onClick = {this._onSignUpClick} >
-                <a href = "" > Sign Up </a>
-                </span> |{' '}
-
-                <a href = "/password_reset" > Forgot Password </a>
-            </span>
-            );
+              <a href = "/password_reset" > Forgot Password </a>
+          </span>
+        );
   }
 
   _onLogInClick(): void {
@@ -73,44 +72,11 @@
   }
 
   _onSignUpClick(): void {
-      NavigationDispatcher.dispatch({
+    NavigationDispatcher.dispatch({
       type: 'SET_SECTION',
       section: Section.SignUp,
       url: url.section(Section.SignUp)
     });
-
-      // )
-      // : (
-      //   <span>
-      //     <a href="mailto:hello@democracylab.org">Contact Us</a> |{' '}
-      //     <a href="/login">Log In</a> |{' '}
-      //     <a href="/signup">Sign Up</a> |{' '}
-      //     <a href="/password_reset">Forgot Password</a>
-      //   </span>
-      // );
-
-=======
-          <DropdownButton
-            style={{cursor: "pointer",  textDecoration: "none", color: "black"}}
-            bsStyle="link"
-            title={CurrentUser.firstName() + ' ' + CurrentUser.lastName()}
-            noCaret
-            id="dropdown-no-caret"
-          >
-            <MenuItem href="mailto:hello@democracylab.org">Contact Us</MenuItem>
-            <MenuItem divider />
-            <MenuItem href="/logout">Logout</MenuItem>
-          </DropdownButton>
-      )
-      : (
-        <span>
-          <a href="mailto:hello@democracylab.org">Contact Us</a> |{' '}
-          <a href="/login">Log In</a> |{' '}
-          <a href="/signup">Sign Up</a> |{' '}
-          <a href="/password_reset">Forgot Password</a>
-        </span>
-      );
->>>>>>> 32849a16
   }
 }
 
