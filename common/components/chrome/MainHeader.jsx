// @flow
// https://stackoverflow.com/questions/42635126/bootstrap-4-navbar-with-2-rows/42635243#42635243
// https://www.codeply.com/go/26lFpoCSWx

import type { FluxReduceStore } from 'flux/utils';
import type { SectionType } from '../enums/Section.js';
import { Container } from 'flux/utils';
import cdn from "../utils/cdn.js";
import CurrentUser from '../utils/CurrentUser.js';
import NavigationLinks, {NavigationLink} from "../utils/NavigationLinks.js";
import NavigationStore from '../stores/NavigationStore.js'
import SectionLinkConfigs from '../configs/SectionLinkConfigs.js';
import SectionLink from './SectionLink.jsx';
import React from 'react';
import Section from '../enums/Section.js'
import url from '../utils/url.js'
import AlertHeader from "./AlertHeader.jsx";
import MyProjectsStore, {MyProjectsAPIResponse} from "../stores/MyProjectsStore.js";
import UniversalDispatcher from "../stores/UniversalDispatcher.js";
import _ from 'lodash';
import Navbar from 'react-bootstrap/Navbar';
import Nav from 'react-bootstrap/Nav';
import NavDropdown from 'react-bootstrap/NavDropdown';
import Button from 'react-bootstrap/Button';

class MainHeader extends React.Component<{||}, State > {

  static getStores(): $ReadOnlyArray<FluxReduceStore> {
    return [NavigationStore, MyProjectsStore];
  }

  static calculateState(prevState: State): State {
    const myProjects: MyProjectsAPIResponse = MyProjectsStore.getMyProjects();
    return {
      showMyProjects: myProjects && (!_.isEmpty(myProjects.volunteering_projects) || !_.isEmpty(myProjects.owned_projects))
    };
  }


  constructor(): void {
    super();
    this.state = {
      showMyProjects: false,
      createProjectUrl: url.sectionOrLogIn(Section.CreateProject)
    };

    this._handleHeightChange = this._handleHeightChange.bind(this);
    this.mainHeaderRef = React.createRef();
  }

  componentDidMount() {
    UniversalDispatcher.dispatch({type: 'INIT'});
    this._handleHeightChange(this.mainHeaderRef.current.clientHeight);
  }

  render(): React$Node {
    return (
      <div ref={this.mainHeaderRef} className="MainHeader-root">
        <AlertHeader
          onAlertClose={this._handleAlertClosing.bind(this)}
          onUpdate={this._onAlertHeaderUpdate.bind(this)}
        />
<<<<<<< HEAD
        <div className="MainHeader-nav-container">
          {this._renderNavBar()}
=======
        <div className={this._cx.get('root')}>
          <a href={url.section(Section.Home)}>
            <div className="SubHeader-logo-container">
              <img
                className="SubHeader-logo"
                src={cdn.image("dl_logo.png")}
              />
            </div>
          </a>
          {this._renderHamburgerSlider()}
          <div className={this._cx.get('rightContent')}>
            {this._renderSectionLinks()}
            {this._renderHeaderLinks()}
            {this._renderHeaderButtons()}
            {
              <React.Fragment>
                <div className="SubHeader-divider-container">
                  <div className="vertical-divider"></div>
                </div>
              </React.Fragment>
            }
            {
              CurrentUser.isLoggedIn() ?
                this._renderAccountInfo() :
                this._renderLogInLink()
            }
          </div>
>>>>>>> b054027d
        </div>
      </div>
    );
  }

  _renderNavBar() {
    return (
      <Navbar collapseOnSelect expand="lg" bg="navlight" variant="light">
        <Navbar.Brand><a href="/index/?section=FindProjects"><img src={cdn.image("dl_logo.png")} alt="DemocracyLab" /></a></Navbar.Brand>
        <Navbar.Toggle aria-controls="nav-pagenav-container" />
        <Navbar.Collapse id="nav-pagenav-container">
          <Nav className="MainHeader-pagenav mr-auto">
            <NavDropdown title="Projects" id="nav-projects">
              <NavDropdown.Item href="#action/3.1">Action</NavDropdown.Item>
              <NavDropdown.Item href="#action/3.2">Another action</NavDropdown.Item>
            </NavDropdown>
            <NavDropdown title="Groups" id="nav-groups">
              <NavDropdown.Item href="#action/3.1">Action</NavDropdown.Item>
              <NavDropdown.Item href="#action/3.2">Another action</NavDropdown.Item>
            </NavDropdown>
            <NavDropdown title="Events" id="nav-events">
              <NavDropdown.Item href="#action/3.1">Action</NavDropdown.Item>
              <NavDropdown.Item href="#action/3.2">Another action</NavDropdown.Item>
            </NavDropdown>
            <NavDropdown title="About" id="nav-about">
              <NavDropdown.Item href="#action/3.1">Action</NavDropdown.Item>
              <NavDropdown.Item href="#action/3.2">Another action</NavDropdown.Item>
            </NavDropdown>
          </Nav>
          <Nav className="MainHeader-usernav">
            {this._renderUserSection()}
          </Nav>
        </Navbar.Collapse>
      </Navbar>
    )
  }

  _renderUserSection() {
    //renders a login/donate button if user is logged out, renders user profile/action links if logged in
    return (
      <React.Fragment>
        <Button variant="outline-primary" href="#donate">Donate</Button>
        <Nav.Link href="#login">Log In</Nav.Link>
      </React.Fragment>
    )

  }

  _onAlertHeaderUpdate() {
    this._handleHeightChange(this.mainHeaderRef.current.clientHeight);
  }

  _handleHeightChange(height) {
    this.props.onMainHeaderHeightChange(height);
  }

  _handleAlertClosing() {
    let header = this.mainHeaderRef.current;
    this._handleHeightChange(header.clientHeight - header.firstChild.clientHeight);
  }

}

export default Container.create(MainHeader);<|MERGE_RESOLUTION|>--- conflicted
+++ resolved
@@ -60,38 +60,8 @@
           onAlertClose={this._handleAlertClosing.bind(this)}
           onUpdate={this._onAlertHeaderUpdate.bind(this)}
         />
-<<<<<<< HEAD
         <div className="MainHeader-nav-container">
           {this._renderNavBar()}
-=======
-        <div className={this._cx.get('root')}>
-          <a href={url.section(Section.Home)}>
-            <div className="SubHeader-logo-container">
-              <img
-                className="SubHeader-logo"
-                src={cdn.image("dl_logo.png")}
-              />
-            </div>
-          </a>
-          {this._renderHamburgerSlider()}
-          <div className={this._cx.get('rightContent')}>
-            {this._renderSectionLinks()}
-            {this._renderHeaderLinks()}
-            {this._renderHeaderButtons()}
-            {
-              <React.Fragment>
-                <div className="SubHeader-divider-container">
-                  <div className="vertical-divider"></div>
-                </div>
-              </React.Fragment>
-            }
-            {
-              CurrentUser.isLoggedIn() ?
-                this._renderAccountInfo() :
-                this._renderLogInLink()
-            }
-          </div>
->>>>>>> b054027d
         </div>
       </div>
     );
@@ -100,7 +70,7 @@
   _renderNavBar() {
     return (
       <Navbar collapseOnSelect expand="lg" bg="navlight" variant="light">
-        <Navbar.Brand><a href="/index/?section=FindProjects"><img src={cdn.image("dl_logo.png")} alt="DemocracyLab" /></a></Navbar.Brand>
+        <Navbar.Brand><a href="/index/?section=Home"><img src={cdn.image("dl_logo.png")} alt="DemocracyLab" /></a></Navbar.Brand>
         <Navbar.Toggle aria-controls="nav-pagenav-container" />
         <Navbar.Collapse id="nav-pagenav-container">
           <Nav className="MainHeader-pagenav mr-auto">
@@ -130,7 +100,7 @@
   }
 
   _renderUserSection() {
-    //renders a login/donate button if user is logged out, renders user profile/action links if logged in
+    //renders a login button if user is logged out, renders user profile/action links if logged in
     return (
       <React.Fragment>
         <Button variant="outline-primary" href="#donate">Donate</Button>
