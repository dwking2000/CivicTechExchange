// @flow

import type {SectionType} from '../enums/Section.js';

import NavigationDispatcher from '../stores/NavigationDispatcher.js';
import React from 'react';
import Section from '../enums/Section.js';
import CurrentUser from '../utils/CurrentUser.js';
import url from '../utils/url.js';

class MainHeader extends React.PureComponent<{||}> {
  render(): React$Node {
    return (
      <div className="MainHeader-root">
        <span onClick={this._onHomeButtonClick}>
          <img
            className="MainHeader-logo"
            src="https://i.imgur.com/NhoAjjN.png"
          />
        </span>
        <span className="MainHeader-rightContent">
          <span>
            {/* {this._renderLinks()} */}
          </span>
          {this._renderHero()}
        </span>
      </div>
    );
  }

  _onHomeButtonClick(): void {
    NavigationDispatcher.dispatch({
      type: 'SET_SECTION',
      section: Section.FindProjects,
      url: url.section(Section.FindProjects)
    });
  }

  _renderHero(): React$Node {
    return CurrentUser.isLoggedIn()
      ? (
        <span>
          {CurrentUser.firstName() + ' ' + CurrentUser.lastName() + ' '}
          | <a href="/logout">Logout</a> | {' '}
            <a href="mailto:hello@democracylab.org" target="_blank">Contact Us</a>
        </span>
<<<<<<< HEAD
            ) :
            (
            <span className = "MainHeader-links">
                <span onClick = {this._onLogInClick}>
                <a href = "" > Log In </a>
                </span>

                <span onClick = {this._onSignUpClick} >
                <a href = "" > Sign Up < /a>
                </span>

                <a href = "/password_reset" > Forgot Password < /a>
            </span>
            );
  }

  _onLogInClick(): void {
      NavigationDispatcher.dispatch({
      type: 'SET_SECTION',
      section: Section.LogIn,
      url: url.section(Section.LogIn)
    });
  }

  _onSignUpClick(): void {
      NavigationDispatcher.dispatch({
      type: 'SET_SECTION',
      section: Section.SignUp,
      url: url.section(Section.SignUp)
    });
=======
      )
      : (
        <span>
          <a href="mailto:hello@democracylab.org">Contact Us</a> |{' '}
          <a href="/login">Log In</a> |{' '}
          <a href="/signup">Sign Up</a> |{' '}
          <a href="/password_reset">Forgot Password</a>
        </span>
      );
>>>>>>> 60c38cb3
  }

  // _renderLinks(): React$Node {
  //   return [
  //     'About',
  //     'Notifications',
  //     'Messages',
  //   ].map(link => <span className="MainHeader-link" key={link}>{link}</span>);
  // }
}

export default MainHeader;<|MERGE_RESOLUTION|>--- conflicted
+++ resolved
@@ -44,10 +44,11 @@
           | <a href="/logout">Logout</a> | {' '}
             <a href="mailto:hello@democracylab.org" target="_blank">Contact Us</a>
         </span>
-<<<<<<< HEAD
+
             ) :
             (
             <span className = "MainHeader-links">
+                <a href="mailto:hello@democracylab.org">Contact Us</a> |{' '}
                 <span onClick = {this._onLogInClick}>
                 <a href = "" > Log In </a>
                 </span>
@@ -75,17 +76,17 @@
       section: Section.SignUp,
       url: url.section(Section.SignUp)
     });
-=======
-      )
-      : (
-        <span>
-          <a href="mailto:hello@democracylab.org">Contact Us</a> |{' '}
-          <a href="/login">Log In</a> |{' '}
-          <a href="/signup">Sign Up</a> |{' '}
-          <a href="/password_reset">Forgot Password</a>
-        </span>
-      );
->>>>>>> 60c38cb3
+
+      // )
+      // : (
+      //   <span>
+      //     <a href="mailto:hello@democracylab.org">Contact Us</a> |{' '}
+      //     <a href="/login">Log In</a> |{' '}
+      //     <a href="/signup">Sign Up</a> |{' '}
+      //     <a href="/password_reset">Forgot Password</a>
+      //   </span>
+      // );
+
   }
 
   // _renderLinks(): React$Node {
