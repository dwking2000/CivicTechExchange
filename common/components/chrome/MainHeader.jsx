// @flow

import type { FluxReduceStore } from 'flux/utils';
import type { SectionType } from '../enums/Section.js';

import { Container } from 'flux/utils';
import cdn from "../utils/cdn.js";
import cx from '../utils/cx';
import CurrentUser from '../../components/utils/CurrentUser.js';
import FooterLinks from "../utils/FooterLinks.js";
import NavigationStore from '../stores/NavigationStore.js'
import SectionLinkConfigs from '../configs/SectionLinkConfigs.js';
import SectionLink from './SectionLink.jsx';
import React from 'react';
import Section from '../enums/Section.js'
import url from '../utils/url.js'
import UserAPIUtils from "../utils/UserAPIUtils";
import Person from '@material-ui/icons/Person';
import MenuList from '@material-ui/core/MenuList';
import MenuItem from '@material-ui/core/MenuItem';
import Paper from '@material-ui/core/Paper';
import ClickAwayListener from '@material-ui/core/ClickAwayListener';
import Grow from '@material-ui/core/Grow';
import Popper from '@material-ui/core/Popper';
import Divider from '@material-ui/core/Divider';
import MenuIcon from '@material-ui/icons/Menu';
import IconButton from '@material-ui/core/IconButton';
import Drawer from '@material-ui/core/Drawer';
import {FooterLink} from "../utils/FooterLinks.js";
import AlertHeader from "./AlertHeader.jsx";
import MyProjectsStore, {MyProjectsAPIResponse} from "../stores/MyProjectsStore.js";
import UniversalDispatcher from "../stores/UniversalDispatcher.js";
import _ from 'lodash'

type State = {|
  +activeSection: SectionType,
  user: ?UserAPIData,
  dropdown: boolean,
  slider: boolean,
  createProjectUrl: string,
  showMyProjects: boolean
|};

class MainHeader extends React.Component<{||}, State > {

  _cx: cx;

  static getStores(): $ReadOnlyArray<FluxReduceStore> {
    return [NavigationStore, MyProjectsStore];
  }

  static calculateState(prevState: State): State {
    const myProjects: MyProjectsAPIResponse = MyProjectsStore.getMyProjects();
    return {
      activeSection: NavigationStore.getSection(),
      showMyProjects: myProjects && (!_.isEmpty(myProjects.volunteering_projects) || !_.isEmpty(myProjects.owned_projects))
    };
  }

  navigateToSection(e, section: string): void {
    this._closeDropdown(e);
    UniversalDispatcher.dispatch({
      type: 'SET_SECTION',
      section: section,
      url: url.section(section)
    });
  }
 
  constructor(): void {
    super();
    this._cx = new cx('SubHeader-');
    this.state = {
      user: null,
      dropdown: false,
      slider: false,
      showMyProjects: false,
      createProjectUrl: url.sectionOrLogIn(Section.CreateProject)
    };
    this._toggleDropdown = this._toggleDropdown.bind(this);
    this._closeDropdown = this._closeDropdown.bind(this);
    this._renderHamburgerSlider = this._renderHamburgerSlider.bind(this);
    this._toggleSlider = this._toggleSlider.bind(this);
    this._handleHeightChange = this._handleHeightChange.bind(this);
    this.mainHeaderRef = React.createRef();
  }

  componentDidMount() {
    UniversalDispatcher.dispatch({type: 'INIT'});
    this._handleHeightChange(this.mainHeaderRef.current.clientHeight);
    CurrentUser.isLoggedIn() && UserAPIUtils.fetchUserDetails(CurrentUser.userID(), this.loadUserDetails.bind(this));
  }

  loadUserDetails(user: UserAPIData) {
    this.setState({
      user: user
    });
  }

  render(): React$Node {
    return (
      <div ref={this.mainHeaderRef} className='MainHeader'>
        <AlertHeader onAlertClose={this._handleAlertClosing.bind(this)}/>
        <div className={this._cx.get('root')}>
          <a href={url.section(Section.FindProjects, {showSplash: 1})} target="_blank">
            <div className="SubHeader-logo-container">
              <img
                className="SubHeader-logo"
                src={cdn.image("dl_logo.png")}
              />
            </div>
          </a>
          {this._renderHamburgerSlider()}
          <div className={this._cx.get('rightContent')}>
            {this._renderSectionLinks()}
            {this._renderHeaderLinks()}
            {
              CurrentUser.isLoggedIn() ?
                this._renderAccountInfo() :
                this._renderLogInButton()
            }
            {this._renderCreateProjectButton()}
            {this._renderHeaderButtons()}
          </div>
        </div>
      </div>
    );
  }

  _handleHeightChange(height) {
    this.props.onMainHeaderHeightChange(height);
  }

  _handleAlertClosing() {
    let header = this.mainHeaderRef.current;
    this._handleHeightChange(header.clientHeight - header.firstChild.clientHeight);
  }

  _renderLogInButton(): void {
    return (
      <button onClick={this._onLogInClick} className='SubHeader-log-btns'>
        Log In
      </button>
    );
  }

  _renderAccountInfo(): void {
    return (
      <div className="SubHeader-userImg-container">
        <button
          className="SubHeader-user-btn"
          ref={node => { this.anchorEl = node }}
          onClick={this._toggleDropdown}
        >
          {this._renderIcon()}
        </button>
        <Popper open={this.state.dropdown} anchorEl={this.anchorEl} transition>
          {({ TransitionProps, placement }) => (
            <Grow
              {...TransitionProps}
              id="menu-list-grow"
              style={{ transformOrigin: 'top' }}
            >
              <Paper className="SubHeader-dropdown-menu">
                <ClickAwayListener onClickAway={this._closeDropdown}>
                  <MenuList>
                    <p className="SubHeader-dropdown-name">{`${this.state.user.first_name} ${this.state.user.last_name}`}</p>
                    <MenuItem onClick={(e) => this.navigateToSection(e, 'EditProfile')}>My Profile</MenuItem>
                    {this.state.showMyProjects && <MenuItem onClick={(e) => this.navigateToSection(e, 'MyProjects')}>My Projects</MenuItem>}
                  </MenuList>
                  <Divider />
                  <a href="/logout" onClick={this._closeDropdown}>
                    <MenuItem>
                      Sign Out
                    </MenuItem>
                  </a>
                </ClickAwayListener>
              </Paper>
            </Grow>
          )}
        </Popper>
      </div>
    )
  }

  _toggleDropdown(): void {
    this.setState({ dropdown: !this.state.dropdown });
  };

  _closeDropdown(event): void {
    if (this.anchorEl && this.anchorEl.contains(event.target)) {
      return;
    }
    this.setState({ dropdown: false });
  };

  _renderHamburgerSlider(): React$Node {
    // TODO: Refactor into separate component
    return (
      <React.Fragment>
        <div className="SubHeader-hamburger" onClick={() => this._toggleSlider(true)}>
          <IconButton >
            <MenuIcon />
          </IconButton>
        </div>
        <Drawer anchor="right" open={this.state.slider} onClose={() => this._toggleSlider(false)} styles={{overflow: 'hidden'}}>
          <div
            tabIndex={0}
            role="button"
            onClick={() => this._toggleSlider(false)}
            onKeyDown={() => this._toggleSlider(false)}
          >
            <div className="SubHeader-navDrawer">
              {
                CurrentUser.isLoggedIn() &&
                <div>
                  <div className='SubHeader-slider-icon'>
                    {this._renderIcon()}
                  </div>
                  <p className='SubHeader-slider-name'>{CurrentUser.firstName() + ' ' + CurrentUser.lastName()} </p>
                  <a href="" onClick={(e) => this.navigateToSection(e, 'EditProfile')}>
                    <div className={'SubHeader-drawerDiv'} >
                      My Profile
                    </div>
                  </a>
                  <Divider />

                  {
                    this.state.showMyProjects && [
                    <a href="" onClick={(e) => this.navigateToSection(e, 'MyProjects')}>
                      <div className={'SubHeader-drawerDiv'} >
                        My Projects
                      </div>
                    </a>,
                    <Divider />
                    ]
                  }
                </div>

              }
              <a href={url.section(Section.FindProjects, {hideSplash: 1})}>
                <div className={'SubHeader-drawerDiv'} >
                  Find Projects
                </div>
              </a>
              <Divider />

              <a href={this.state.createProjectUrl}>
                <div className={'SubHeader-drawerDiv'} >
                  Create Project
                </div>
              </a>
              <Divider />

              {this._renderHamburgerFooterLinks()}

              <Divider />
              {
                !CurrentUser.isLoggedIn() &&
                <React.Fragment>
                  <div className={'SubHeader-drawerDiv'} onClick={this._onLogInClick}>
                    <a href="" > Log In </a>
                  </div>
                  <Divider />
                </React.Fragment>
              }
              {
                CurrentUser.isLoggedIn() &&
                <a href="/logout/">
                  <div className={'SubHeader-drawerDiv'}>
                    Logout
                  </div>
                </a>
              }
            </div>
          </div>
        </Drawer>
      </React.Fragment>

<<<<<<< HEAD
          <Drawer open={this.state.left} onClose={() => this._toggleDrawer('left', false)}>
            <div 
              tabIndex={0}
              role="button"
              onClick={() => this._toggleDrawer('left', false)}
              onKeyDown={() => this._toggleDrawer('left', false)}
            >
              <div className="MainHeader-navDrawer">
                {this._renderFooterDrawerLinks()}
                <div className={'MainHeader-drawerDiv'} onClick={this._onLogInClick}>
                  <a href="" > Log In </a>
                </div>
                <Divider />
                <div className={'MainHeader-drawerDiv'} onClick={this._onSignUpClick} >
                  <a href="" > Sign Up </a>
                </div>
                <Divider />
                <div className={'MainHeader-drawerDiv'} onClick={this._onResetPasswordClick} >
                  <a href="" > Forgot Password </a>
                </div>
              </div>
=======
    )
  }

  _renderHamburgerFooterLinks(): $ReadOnlyArray<React$Node> {
    return FooterLinks.list().map((link) => {
      return (
        <React.Fragment key={link.url}>
          <a key={link.url} href={link.url} target="_blank" rel="noopener noreferrer" onClick={FooterLinks.logClick.bind(this, link)}>
            <div className={'SubHeader-drawerDiv'}>
              {link.name}
>>>>>>> b0f71a2c
            </div>
          </a>
          <Divider />
        </React.Fragment>
      );
    });
  }

  _toggleSlider(open: boolean): void {
    this.setState({ slider: open })
  }

  _renderHeaderLinks(): React$Node {
    const headerLinks: $ReadOnlyArray<FooterLink> = FooterLinks.list().filter((link) => !link.isButton);
    return (
      <React.Fragment>
        {
          headerLinks.map((link) => {
            return (
              <div key={link.url} className="SectionLink-root">
                <a className="SubHeader-anchor" href={link.url} target="_blank" rel="noopener noreferrer" onClick={FooterLinks.logClick.bind(this, link)}>
                  <h3>{link.name}</h3>
                </a>
              </div>
            );
          })
        }
      </React.Fragment>
    );
  }

  _renderHeaderButtons(): React$Node {
    const headerButtonLinks: $ReadOnlyArray<React$Node> = FooterLinks.list().filter((link) => link.isButton);
    return (
      headerButtonLinks.map((link) => {
        return (
          <a key={link.url}
             href={link.url}
             className="SubHeader-donate-btn-container"
             onClick={FooterLinks.logClick.bind(this, link)}
             target="_blank" rel="noopener noreferrer"
          >
            <button className="SubHeader-donate-btn">
              {link.name}
            </button>
          </a>
        );
      })
    )
  }

<<<<<<< HEAD
  _renderFooterDrawerLinks(): $ReadOnlyArray<React$Node> {
    return FooterLinks.list().map((link, i) => {
      return (
        <React.Fragment key={i}>
          <a href={link.url}><div className='MainHeader-drawerDiv' key={i}>{link.name}</div></a>
          <Divider />
        </React.Fragment>
      )
    });
=======
  _renderCreateProjectButton(): React$Node{
    return (
      <a key={this.state.createProjectUrl}
        href={this.state.createProjectUrl}
        className="SubHeader-donate-btn-container"
      >
        <button className="SubHeader-log-btns">
          Create Project
        </button>
      </a>
    );
>>>>>>> b0f71a2c
  }

  _renderIcon(): React$Node {
    return (
      this.state.user && !_.isEmpty(this.state.user.user_thumbnail) ?
        <img className="SubHeader-userImg" src={this.state.user.user_thumbnail.publicUrl} /> :
        <Person className="SubHeader-userIcon" />
    );
  }

  _renderSectionLinks(): React$Node {
    const SectionsToShow = SectionLinkConfigs
      .filter(config => !config.showOnlyWhenLoggedIn);
    return SectionsToShow
      .map(config =>
        <SectionLink
          activeSection={this.state.activeSection}
          key={config.title}
          section={config.section}
          title={config.title}
          target="_blank" rel="noopener noreferrer"
        />
      );
  }

  _onLogInClick(): void {
    UniversalDispatcher.dispatch({
      type: 'SET_SECTION',
      section: Section.LogIn,
      url: url.section(Section.LogIn, url.getPreviousPageArg())
    });
  }
}

export default Container.create(MainHeader);<|MERGE_RESOLUTION|>--- conflicted
+++ resolved
@@ -276,29 +276,6 @@
         </Drawer>
       </React.Fragment>
 
-<<<<<<< HEAD
-          <Drawer open={this.state.left} onClose={() => this._toggleDrawer('left', false)}>
-            <div 
-              tabIndex={0}
-              role="button"
-              onClick={() => this._toggleDrawer('left', false)}
-              onKeyDown={() => this._toggleDrawer('left', false)}
-            >
-              <div className="MainHeader-navDrawer">
-                {this._renderFooterDrawerLinks()}
-                <div className={'MainHeader-drawerDiv'} onClick={this._onLogInClick}>
-                  <a href="" > Log In </a>
-                </div>
-                <Divider />
-                <div className={'MainHeader-drawerDiv'} onClick={this._onSignUpClick} >
-                  <a href="" > Sign Up </a>
-                </div>
-                <Divider />
-                <div className={'MainHeader-drawerDiv'} onClick={this._onResetPasswordClick} >
-                  <a href="" > Forgot Password </a>
-                </div>
-              </div>
-=======
     )
   }
 
@@ -309,7 +286,6 @@
           <a key={link.url} href={link.url} target="_blank" rel="noopener noreferrer" onClick={FooterLinks.logClick.bind(this, link)}>
             <div className={'SubHeader-drawerDiv'}>
               {link.name}
->>>>>>> b0f71a2c
             </div>
           </a>
           <Divider />
@@ -361,17 +337,6 @@
     )
   }
 
-<<<<<<< HEAD
-  _renderFooterDrawerLinks(): $ReadOnlyArray<React$Node> {
-    return FooterLinks.list().map((link, i) => {
-      return (
-        <React.Fragment key={i}>
-          <a href={link.url}><div className='MainHeader-drawerDiv' key={i}>{link.name}</div></a>
-          <Divider />
-        </React.Fragment>
-      )
-    });
-=======
   _renderCreateProjectButton(): React$Node{
     return (
       <a key={this.state.createProjectUrl}
@@ -383,7 +348,6 @@
         </button>
       </a>
     );
->>>>>>> b0f71a2c
   }
 
   _renderIcon(): React$Node {
