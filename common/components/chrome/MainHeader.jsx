--- conflicted
+++ resolved
@@ -130,15 +130,11 @@
       </div>
     );
   }
-<<<<<<< HEAD
   
   getHeaderHeight(): number {
     return this.mainHeaderRef.current ? this.mainHeaderRef.current.clientHeight : 0;
   }
   
-=======
-
->>>>>>> d4a4e16d
   _onAlertHeaderUpdate() {
     this._handleHeightChange(this.getHeaderHeight());
   }
