import async from "../utils/async.js";
import { Glyph } from "../utils/glyphs.js";
import Sort from "../utils/sort.js";
import Truncate from "../utils/truncate.js";
import urlHelper from "../utils/url.js";
import window from "./__mocks__/window";
import NavigationStore from "../stores/NavigationStore.js";
import renderer from "react-test-renderer";
import GroupBy from "../utils/groupBy.js";
<<<<<<< HEAD
import utils from "../utils/utils.js";
=======
import array from "../utils/array.js";
>>>>>>> f7d2196c

describe("utils", () => {
  test("async.doWhenReady", () => {
    const readyFunc = () => true;
    const doVoidFunc = jest.fn();

    async.doWhenReady(readyFunc, doVoidFunc, 1);
    expect(doVoidFunc).toBeCalled();
  });

  test("async.onEvent", () => {
    const eventName = "testEvent";
    const doVoidFunc = jest.fn();

    async.onEvent(eventName, doVoidFunc);
    global.dispatchEvent(new Event(eventName));
    expect(doVoidFunc).toBeCalled();
  });

  test("glyphs", () => {
    const glyph = Glyph("fa style", " class2", " class3");
    expect(glyph).toEqual("fa style class2 class3");
  });

  test("sort", () => {
    const collection = [
      { id: 0, type: "thing", name: "pen" },
      { id: 1, type: "special", name: "coin" },
      { id: 2, type: "thing", name: "straw" },
      { id: 3, type: "favorite", name: "crystal" },
    ];
    const order = ["favorite", "special"];
    const sorted = Sort.byNamedEntries(collection, order, obj => obj.type);

    expect(sorted.map(obj => obj.id)).toEqual([3, 1, 0, 2]);

    const group_issue_areas = {
      no: 2,
      en: 4,
      ed: 1,
      tr: 3,
    };
    const sorted_by_count_descending1 = Sort.byCountDictionary(
      group_issue_areas
    );
    expect(sorted_by_count_descending1).toEqual(["en", "tr", "no", "ed"]);

    const sorted_by_count_descending2 = Sort.byCountDictionary(
      group_issue_areas,
      false
    );
    expect(sorted_by_count_descending2).toEqual(sorted_by_count_descending1);

    const sorted_by_count_ascending = Sort.byCountDictionary(
      group_issue_areas,
      true
    );
    expect(sorted_by_count_ascending).toEqual(["ed", "no", "tr", "en"]);
  });

  test("truncate", () => {
    let str = "someday never comes";
    let lines = "one\ntwo\nthree\nfour";
    let arr = [1, 2, 3, 4];

    str = Truncate.stringT(str, 10);
    lines = Truncate.lines(lines, 3);
    arr = Truncate.arrayT(arr, 3);

    expect(str).toEqual("someday...");
    expect(lines.split("\n").length).toEqual(3);
    expect(arr).toEqual([1, 2, "2 more"]);
  });

  test("url", () => {
    expect(urlHelper.appendHttpIfMissingProtocol("testing.us")).toEqual(
      "http://testing.us"
    );
    expect(urlHelper.beautify("https://testing.us")).toEqual("testing.us");
    expect(urlHelper.beautify("http://testing.us")).toEqual("testing.us");

    urlHelper.navigateToSection("LogIn");
    expect(NavigationStore.getSection()).toEqual("LogIn");

    let url = urlHelper.section("FindProjects", { next: 1 });
    expect(url).toEqual("/projects?next=1");

    url = urlHelper.sectionOrLogIn("CreateProject");
    expect(url).toEqual("/projects/create/");

    url = urlHelper.constructWithQueryString("/api/test", { query: "test" });
    expect(url).toEqual("/api/test?query=test");

    const args = urlHelper.arguments("/projects?issues=test-issue&page=1");
    expect(args["issues"]).toEqual("test-issue");
    expect(args["page"]).toEqual("1");
  });

  test("isValidUrl validates URL correctly", () => {
    const urlLists = {
      valid: [
        "http://www.unsecure.com",
        "https://www.secure.com",
        "https://multiple.parts.com/subdir",
        "https://hyphenated-domain.next.com/",
        "https://www.gnarly.com/url/viewer.html?&something=d38d408127d64407a7" +
          "627f8e990908fe&view=388155.63,109.56,-69891.37,388028.5,247.89,-70" +
          "066.36,0.95&lyr=1,1,1,1,1,1,1,1,0,0,1,1,1,1,1,1,1,1,1,1,1,1,1,1&wk" +
          "id=2926&v=2",
      ],
      invalid: ["", "localhost:3000", "N/A", "TBD", "Not built yet"],
    };
    urlLists.valid.forEach(validUrl => {
      expect(urlHelper.isValidUrl(validUrl)).toEqual(true);
    });
    urlLists.invalid.forEach(invalidUrl => {
      expect(urlHelper.isValidUrl(invalidUrl)).toEqual(false);
    });
  });

  test("isEmptyStringOrValidUrl also accepts empty string", () => {
    expect(urlHelper.isEmptyStringOrValidUrl("")).toEqual(true);
  });

  test("logInThenReturn produces correct redirection urls", () => {
    const expectedWithArguments =
      '/login?prev=AboutProject&prevPageArgs={"id":"1"}';
    expect(urlHelper.logInThenReturn("/projects/1")).toEqual(
      expectedWithArguments
    );

    const expectedNoArguments = "/login?prev=FindProjects";
    expect(urlHelper.logInThenReturn("/projects/")).toEqual(
      expectedNoArguments
    );

    expect(urlHelper.logInThenReturn(expectedNoArguments)).toEqual(
      expectedNoArguments
    );
  });

  test("groupBy.andTransform", () => {
    const testData = [
      { a: 1, b: 2, type: "a" },
      { a: 2, b: 2, type: "b" },
    ];
    const result = GroupBy.andTransform(
      testData,
      i => i.type,
      i => ({ result: i.a + i.b })
    );
    expect(result).toMatchObject({ a: [{ result: 3 }], b: [{ result: 4 }] });
  });

<<<<<<< HEAD
  test("utils.navigateToTopOfPage", () => {
    global.scrollTo = jest.fn();
    utils.navigateToTopOfPage();
    expect(global.scrollTo).toBeCalledWith(0, 0);
  }); 

  test("utils.unescapeHtml", () => {
    const rawStringHtmlContent = "&lt;p&gt;Function unescapeHtml&#x27;s test on &lt;a href=&#x27;fake url&#x27;&gt;something&lt;/a&gt;something&lt;/p&gt;";
    const tranformedStringHtmlContent = utils.unescapeHtml(rawStringHtmlContent);
    expect(tranformedStringHtmlContent).toEqual("<p>Function unescapeHtml's test on <a href='fake url'>something</a>something</p>");
  }); 

  test("utils.pluralize", () => {
    let word = utils.pluralize("apple", "apples", 1);
    expect(word).toEqual("apple");
    word = utils.pluralize("apple", "apples", '1');
    expect(word).toEqual("apples");
    word = utils.pluralize("apple", "apples", [1]);
    expect(word).toEqual("apples");
    word = utils.pluralize("apple", "apples", 0);
    expect(word).toEqual("apples");
    word = utils.pluralize("apple", "apples", 5);
    expect(word).toEqual("apples");
  }); 
=======
  test("array test", () => {
    const testArray: $ReadOnlyArray<string> = ["test1", "test2"];
    let test = array.join(testArray, ",");
    let testShouldEqual: Array<string> = ["test1", ",", "test2"];
    expect(test).toEqual(testShouldEqual);
  });
>>>>>>> f7d2196c
});<|MERGE_RESOLUTION|>--- conflicted
+++ resolved
@@ -7,11 +7,8 @@
 import NavigationStore from "../stores/NavigationStore.js";
 import renderer from "react-test-renderer";
 import GroupBy from "../utils/groupBy.js";
-<<<<<<< HEAD
 import utils from "../utils/utils.js";
-=======
 import array from "../utils/array.js";
->>>>>>> f7d2196c
 
 describe("utils", () => {
   test("async.doWhenReady", () => {
@@ -166,7 +163,6 @@
     expect(result).toMatchObject({ a: [{ result: 3 }], b: [{ result: 4 }] });
   });
 
-<<<<<<< HEAD
   test("utils.navigateToTopOfPage", () => {
     global.scrollTo = jest.fn();
     utils.navigateToTopOfPage();
@@ -191,12 +187,11 @@
     word = utils.pluralize("apple", "apples", 5);
     expect(word).toEqual("apples");
   }); 
-=======
+  
   test("array test", () => {
     const testArray: $ReadOnlyArray<string> = ["test1", "test2"];
     let test = array.join(testArray, ",");
     let testShouldEqual: Array<string> = ["test1", ",", "test2"];
     expect(test).toEqual(testShouldEqual);
   });
->>>>>>> f7d2196c
 });