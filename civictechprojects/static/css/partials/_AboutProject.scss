// MUI "md" breakpoint is 960px, closest value to Bootstrap's 992 we break on at the homepage
//TODO: standardize on _one_ set of breakpoints...

.AboutProjects-root {
    display: flex;
    margin: 0 40px;
    max-width: 1080px;
    background: $color-background-light;
    border-radius: 12px;
    border: $color-grey-disabled solid 1px;
  }

  /* to avoid conflict with a href styled as buttons, only put this rule in sections where required */
.AboutProjects-details, .AboutProjects-team, .AboutProjects-files, .Position-description-link {
  a {
    color: $color-orange;
    text-decoration: none;
  }
  a:hover {
    color: $color-orange-dark;
    text-decoration: underline;
  }
}

.AboutProjects-infoColumn {
  order: 1;
  width: 30%;
  min-width: 300px;
  border-right: $color-grey-disabled solid 1px;
  h4 {
    font-size: 1rem;
    font-weight: bold;
    margin: 0.25rem 0 0.75rem 0;
  }
}

.AboutProjects-iconContainer {
  height: 262px;
  margin: auto;
  width: 100%;
  border-bottom: $color-grey-disabled solid 1px;
  img {
    padding-top: 8px;
    padding-bottom: 8px;
  }
}

.AboutProjects-icon {
  width: 100%;
  height: 100%;
  object-fit:contain;
}

.AboutProjects-details {
  padding: 20px;
  border-bottom: $color-grey-disabled solid 1px;
}

.AboutProjects-icon-row {
  display: flex;
  flex-direction: row;
  align-items: center;
  word-break: break-all;
  margin-bottom: 10px;
}
.AboutProjects-icon-text {
  margin-left: 10px;
  margin-bottom: 0;
}

.AboutProjects-url-text {
  overflow: hidden;
  text-Overflow: ellipsis;
  white-Space: nowrap;
  @extend .AboutProjects-icon-text;
  color: $color-orange;
  &:hover {
    color: $color-orange-dark;
  }
}

.AboutProjects-links, .AboutProjects-files, .AboutProjects-communities, .AboutProjects-team {
  padding: 10px 5px 10px 15px;
}

.AboutProjects-links, .AboutProjects-files, .AboutProjects-communities {
  border-bottom: $color-grey-disabled solid 1px;
}

.AboutProjects-links-icon-container {
  display: flex;
  flex-direction: row;
  align-items: center;
  justify-content: space-between;
  width: 90%;
  margin: auto;
}

.AboutProjects-intro {
    min-height: 262px;
    border-bottom: $color-grey-disabled solid 1px;
}

.AboutProjects-introTop {
  display: flex;
  min-height: 225px;
  justify-content: space-between;
}

.AboutProjects-owner {
  min-height: 70px;

  button, a.btn {
    margin-right: 13px;
  }
}

.AboutProjects-mainColumn {
  order: 2;
  width: 70%;
}

.AboutProjects-description {
  padding: 10px 5px;
  width: 70%;

  h1 {
    font-size: 1.75rem;
  }

  h3 {
      margin-bottom: 0;
      font-size: 20px;
      font-weight: bold;
  }

  .AboutProjects-description-issue {
      color: #888;
  }
  .Position-description-link {
    margin-top: 4px;
    margin-bottom: 4px;
  }

}

.AboutProjects_tabs {
  clear: both;
  display:flex;
  justify-self: flex-start;
  align-self: flex-end;
  width: 100%;
  padding: 0px 0px 0px 15px;
      a {
        line-height: 1;
        margin-bottom: 16px;
        padding-bottom: 2px;
        font-size: 24px;
        margin-right: 40px;
        color: #888;
        transition: 300ms;
        cursor: pointer;
        &:hover {
          color: black;
          text-decoration: none;
        }
      }
      .AboutProjects_aHighlighted {
        border-bottom: 3px solid $color-orange;
        padding-bottom: 2px;
        font-size: 24px;
        margin-right: 40px;
        color: #000;
        transition: 300ms;
        cursor: pointer;
        &:hover {
          color: black;
          text-decoration: none;
        }
      }
}

.AboutProjects-details-description {
    white-space: pre-wrap;
}

.AboutProjects-skills-container {
  display: flex;
  margin-top: 15%;
}

.AboutProjects-skills {
  p {
    display: inline-block;
    background: $color-grey-medium;
    border-radius: 20px;
    padding: 4px 10px 4px 10px;
    margin: 4px;
  }

  .AboutProjects-skills-title {
    padding-left: 0px;
    float: left;
    background: $color-background-light;
    font-weight: bold;
    width: 100%;
  }

}

.AboutProjects-technologies {
  p {
    display: inline-block;
    background: #DDD;
    border-radius: 20px;
    padding: 4px 10px 4px 10px;
    margin: 4px;
  }

  .AboutProjects-tech-title {
    padding-left: 0px;
    float: left;
    background: $color-background-light;
    font-weight: bold;
    width: 100%;
  }
}
<<<<<<< HEAD

.AboutProjects-recent-activity {
  padding: 20px; /*as with description-details consider maxwidth */

  border-top: $color-grey-disabled solid 1px;
}

.AboutProjects-show-more-activity-container {
  display: flex;
  justify-content: space-evenly;
}

.AboutProjects-show-more-activity {
  cursor: pointer;
  font-weight: bold;
  color: #888;
  text-align: center;
}

=======
.AboutProjects-jumplink {
  /* anchor tag is moved "higher up" than its content to account for Bootstrap fixed nav bar */
  /* TODO: Make the component use the React prop from MainHeader and then remove this rule, so it can account for the alert message */
  top: -60px;
}
>>>>>>> 07fd033d
.AboutProjects-positions-available {
  padding: 25px 10px; /*as with description-details consider maxwidth */

  #positions-available {
    width: 100%; /* fixes element repositioning error with read more expand/collapse */
  }

  .form-group {
    margin-bottom: 0; /* margin is handled outside form-group on project page */
  }

  .Position-entry {
    padding: 12px 0;
  }
  .Position-header {
    display: flex;
    justify-content: space-between;
    align-items: flex-start;
  }
  .Text-section {
    margin-top: 1rem;
  }
}

.AboutProjects-team {

  .upload_img_bdr {
    height: 60px;
    width: 60px;
  }
}

.AboutProjects-communities {
  li {
    list-style-type: none;
  }
}

.AboutProjects-links  {
  /* revisit this padding when icons are in */
  .Link-listitem {
    padding: 0.125rem 0;
  }
}

.AboutProject-button {
  /* note these are in addition to the DL theme button rules */
  float: right;
  font-size: 14px;
  margin-top: 16px;
}

@media (max-width: 1000px) {
  // buttons will align below "-description"
  .AboutProjects-introTop {
    display: inherit;
  }
  //description is then full width
  .AboutProjects-description {
    width: 100%;
  }
}

@media (max-width: 800px) {

  .AboutProjects-root {
    flex-direction: column;
    margin: 0 5px;
    border-radius: 8px;
  }

  .AboutProjects-infoColumn {
    width: 100%;
    order: 2;
  }

  .AboutProjects-mainColumn {
    width: 100%;
    order: 1;
  }

  .AboutProjects-skills-container {
    display: inherit;
    margin-top: 40px;
  }

  .AboutProjects-iconContainer {
    display: none;
  }

  .AboutProjects-positions-available {
    border-bottom: $color-grey-disabled solid 1px;
  }

}


@media (min-width: 1160px) {

  .AboutProjects-root {
    margin-left: auto;
    margin-right: auto;
  }
}
//push tabs and buttons a bit farther apart on narrow devices
@media (max-width: 400px) {
  .AboutProjects_tabs {
    padding-top: 24px;
  }
}<|MERGE_RESOLUTION|>--- conflicted
+++ resolved
@@ -225,7 +225,6 @@
     width: 100%;
   }
 }
-<<<<<<< HEAD
 
 .AboutProjects-recent-activity {
   padding: 20px; /*as with description-details consider maxwidth */
@@ -240,18 +239,15 @@
 
 .AboutProjects-show-more-activity {
   cursor: pointer;
-  font-weight: bold;
-  color: #888;
   text-align: center;
 }
 
-=======
 .AboutProjects-jumplink {
   /* anchor tag is moved "higher up" than its content to account for Bootstrap fixed nav bar */
   /* TODO: Make the component use the React prop from MainHeader and then remove this rule, so it can account for the alert message */
   top: -60px;
 }
->>>>>>> 07fd033d
+
 .AboutProjects-positions-available {
   padding: 25px 10px; /*as with description-details consider maxwidth */
 
