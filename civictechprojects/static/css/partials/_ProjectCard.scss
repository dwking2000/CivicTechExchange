.ProjectCard-root {
  background-color: $color-background-light;
  border-radius: 6px;
  box-shadow: 0px 0px 10px 2px rgba(0,0,0,0.15);
  color: $color-text-dark;
  margin: 0.5rem 0;
  height: calc(100% - 1rem) /* for desktop cards to match height in a 2 wide row */
}
.ProjectCard-root h2 {
  font-size: 1.333rem;
  margin: 0.5rem 0.5rem 0.5rem 0; /* left margin is built into card design */
}
.ProjectCard-root h3 {
  font-size: 1.0rem;
  font-weight: bold;
}
.ProjectCard-root h4 {
  font-size: 0.875rem;
  color: $color-text-grey;
}
.ProjectCard-root a {
  text-decoration: none;
  color: $color-text-dark;
  display: grid;
  grid-template-columns: 30% 2% 34% 34%;
  grid-template-rows: auto;
  height: 100%;
}
.ProjectCard-description {
  grid-column: 1 / 5;
  grid-row: 3;
  padding-top: 0.5rem; /* only on mobile */
  padding-left: 0.5rem; /* only on mobile */
  padding-right: 0.5rem; /* always */
  border-top: solid lightgray 1.5px;
}
.ProjectCard-subinfo {
  grid-column: 3 / 5;
  grid-row: 2;
}
.ProjectCard-subinfo ul {
  color: $color-text-grey;
  list-style-type: none;
  font-size: 0.875rem;
  word-break: break-all; //break long items to stay in container
  padding: 0;
}
.ProjectCard-subinfo li {
  margin-top: 0.25rem;
  display: block;
}
.ProjectCard-subinfo li:first-of-type {
  margin-top: 0;
  padding-top: 0.25rem;
}
.ProjectCard-subinfo li svg {
  margin-right: 0.375rem;
}
.ProjectCard-title {
  overflow-wrap: break-word; // prevent long project titles from breaking flow
  grid-column: 3 / 5;
  grid-row: 1 / 2;
}
.ProjectCard-logo {
  grid-column: 1 / 2;
  grid-row: 1 / 3;
  border-right: solid lightgray 1.5px;
  display: grid;
}
.ProjectCard-url-text {
    overflow: hidden;
    text-Overflow: ellipsis;
    white-Space: nowrap;
    margin: auto;
}
.ProjectCard-logo img {
  max-width: 97%;
  max-height: 95%;
  display: block;
  margin: auto;
}
.ProjectCard-skills {
  grid-column: 1 / 5;
  grid-row: 4;
  padding: 0 0 0 8px;
}
.ProjectCard-skills ul {
  padding: 0;
}
.ProjectCard-skills ul li {
  display: inline-block;
  list-style-type: none;
  background: $color-grey-medium;
  border-radius: 1rem;
  padding: 0.25rem 0.5rem;
  margin: 0.25rem 0.5rem 0.25rem 0;
<<<<<<< HEAD
}

@include media-breakpoint-up(lg) {
  // applied when screen width > 960px
  .ProjectCard-root {
    height: calc(100% - 1rem) /* height is 100% - margin) */
  }
  .ProjectCard-root a {
    grid-template-columns: 30% 2% 34% 34%;
    grid-template-rows: auto;
  }
  .ProjectCard-description {
    grid-column: 3 / 5;
    grid-row: 2;
    border-top: none;
    padding-left: 0;
    padding-top: 0;
  }
  .ProjectCard-subinfo {
    grid-column: 1 / 2;
    grid-row: 3/5;
    border-right: solid lightgray 1.5px;
  }
  .ProjectCard-title {
    grid-column: 3 / 5;
    grid-row: 1 / 2;
  }
  .ProjectCard-logo {
    grid-column: 1 / 2;
    grid-row: 1 / 3;
    border-right: solid lightgray 1.5px;
    border-bottom: solid lightgray 1.5px;
  }
  .ProjectCard-skills {
    grid-column: 3 / 5;
    grid-row: 4;
  }
  .ProjectCard-description, .ProjectCard-subinfo, .ProjectCard-skills {
    margin-left: 0.5rem;
  }
  .ProjectCard-subinfo {
    padding-top: 0.5rem;
  }
  .ProjectCard-subinfo li {
    display: block;
    padding-right: 4px;
  }
}

.ProjectCardRelative {
  position: relative;
}

.ProjectCardOverlay {
  z-index: 4;
  position: absolute;
  top: 0;
  bottom: 0;
  left: 0;
  right: 0;
}

.ProjectCardOverlayContainer {
  display: flex;
  flex: 1;
  width: 100%;
  height: 100%;
  justify-content: center;
  align-items: center;
  opacity: 0.7;
  background-color: white;
}

.ProjectCardSelectButton {
  position: absolute;
  top: 50%;
  left: 50%;
  transform: translate(-50%, -50%);
  z-index: 5;
  border-radius: 4px;
  padding: 16px 50px;
  background-color: #2CAAE2;
  cursor: pointer;
  color: #FFF;
=======
>>>>>>> 16233a0f
}<|MERGE_RESOLUTION|>--- conflicted
+++ resolved
@@ -94,7 +94,6 @@
   border-radius: 1rem;
   padding: 0.25rem 0.5rem;
   margin: 0.25rem 0.5rem 0.25rem 0;
-<<<<<<< HEAD
 }
 
 @include media-breakpoint-up(lg) {
@@ -179,6 +178,4 @@
   background-color: #2CAAE2;
   cursor: pointer;
   color: #FFF;
-=======
->>>>>>> 16233a0f
 }