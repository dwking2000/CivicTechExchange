.SubHeader-logo-container {
  float: left;
  display: flex;
  width: 200px;
  align-items: center;
  justify-content: center;
}

.SubHeader-logo {
  cursor: pointer;
  width: 140px;
}

.SubHeader-root {
  display: flex;
  flex-direction: row;
<<<<<<< HEAD
  background-color: $color-background-light;
  height: $header-height;
  width: 100%;
  padding: 0 5% 0 5%;
=======
  background-color: $color-background-default;
  padding: 5px 5% 5px 5%;
>>>>>>> cfc49f1a
  margin-bottom: 5px;
}

.SubHeader-rightContent {
  display: none;
  flex-direction: row;
  height: 100%;
  justify-content: flex-end;
  width: 85%;
  a {
    text-decoration: none;
    color: $color-text-grey;
  }
}

.SubHeader-log-btns {
  align-self: center;
  background-color: transparent;
  border: 1px solid $color-text-grey;
  border-radius: 5px;
  color: $color-text-grey;
  cursor: pointer;
  margin: 0px 6px;
  min-width: 80px;
  padding: 6px 12px;
  transition: 300ms;
  &:hover {
    background-color: $color-orange;
    color: $color-text-light;
    border-color: $color-text-light;
  }
}

.SubHeader-donate-btn-container {
    align-self: center;
}

.SubHeader-donate-btn {
  border: 1px solid $color-orange;
  color: $color-orange;
  background-color: transparent;
  border-radius: 5px;
  padding: 6px 12px;
  margin: 0px 0px 0px 5px;
  transition: 300ms;
  cursor: pointer;
  min-width: 80px;
  &:hover {
    background-color: $color-orange;
    color: $color-text-light;
    border-color: $color-text-light;
  }
}

.SubHeader-userImg-container {
  align-self: center;
  display: flex;
  height: 38px;
  width: 38px;
  border-radius: 50%;
  cursor: pointer;
  margin: 0px 5px 0px 35px;
  align-items: center;
  justify-content: center;
  cursor: pointer;
  svg {
    height: 100%;
    width: 100%;
    border-radius: 50%;
    color: $color-text-light;
    background: $color-text-grey;
    opacity: .5;
    transition: 300ms;
  }
}

.SubHeader-user-btn {
  background-color: transparent;
  border-radius: 50%;
  border: none;
  display: flex;
  align-items: center;
  justify-content: center;
  padding: 0px;
  opacity: 1;
  transition: 300ms;
  &:hover {
    opacity: 0.75;
  }
  &:focus {
    outline: none;
  }
}

.SubHeader-userImg {
  height: 38px;
  width: 38px;
  border-radius: 50%;
  transition: 300ms;
}

.SubHeader-dropdown-menu {
  width: 200px;
  margin-left: -145px;
  margin-top: 10px;
  &:before {
    content: '';
    position: relative;
    top: -27px;
    left: 164px;
    border-color: $color-background-light transparent;
    border-style: solid;
    border-width: 0px 10px 10px 10px;
    height: 0px;
    width: 0px;
  }
  a {
    text-decoration: none;
  }
}

.SubHeader-dropdown-name {
  padding-left: 16px;
  padding-right: 15px;
  color: $color-text-grey;
  font-size: 16px;
  font-weight: bold;
}

.SubHeader-hamburger {
  display: flex;
  width: 80%;
  justify-content: flex-end;
  align-items: center;
}

.SubHeader-navDrawer {
  margin-top: 25px;
  width: 43.72vw;
  min-width: 200px;

  a {
    color: $color-text-grey;
    transition: 300ms;
    &:hover {
      text-decoration: none;
      color: $color-orange;
    }
  }
}

.SubHeader-slider-name {
  text-align: center;
  margin-top: 10px;
  font-weight: bold;
  font-size: 18px;
}

.SubHeader-slider-icon {
  display: flex;
  align-items: center;
  justify-content: center;
  svg {
    width: 75px;
    height: 75px;
    border-radius: 50%;
    color: $color-text-light;
    background: $color-text-grey;
  }
  img {
    width: 75px;
    height: 75px;
  }
}

.SubHeader-drawerDiv {
  margin-top: 20px;
  margin-bottom: 20px;
  margin-left: 25px;
}

@media (min-width: 910px) {
  .SubHeader-hamburger {
    display: none;
  }
  .SubHeader-rightContent {
    display: flex;
  }
}<|MERGE_RESOLUTION|>--- conflicted
+++ resolved
@@ -14,15 +14,15 @@
 .SubHeader-root {
   display: flex;
   flex-direction: row;
-<<<<<<< HEAD
+
   background-color: $color-background-light;
   height: $header-height;
   width: 100%;
-  padding: 0 5% 0 5%;
-=======
-  background-color: $color-background-default;
+  //padding: 0 5% 0 5%;
+
+  //background-color: $color-background-default;
   padding: 5px 5% 5px 5%;
->>>>>>> cfc49f1a
+
   margin-bottom: 5px;
 }
 
