<!DOCTYPE html>
<html lang="en" style="height: 100%">
{% load django_seo_js %}
  <head>
    {% seo_js_head %}
    <meta charset="utf-8">
    <meta name="viewport" content="width=device-width, initial-scale=1">
<<<<<<< HEAD
    <script src="/static/js/runtime.bundle.js" defer></script>
    <script src="/static/js/main.bundle.js" defer></script>
    <script src="/static/js/vendors.bundle.js" defer></script>
    <link rel="stylesheet" type="text/css" href="/static/css/compiled/styles.css"/>
=======
    <script src="/static/js/bundle.js" defer></script>
    <link rel="stylesheet" type="text/css" href="/static/css/styles.css"/>
>>>>>>> 0701f353
    <link rel="icon" type="image/png" href="{{FAVICON_PATH}}">
    <link rel="stylesheet" href="https://use.fontawesome.com/releases/v5.5.0/css/all.css" integrity="sha384-B4dIYHKNBt8Bc12p+WXckhzcICo0wtJAoU8YZTY5qE0Id1GSseTk6S+L3BlXeVIU" crossorigin="anonymous">
    {{ googleTagsHeadScript }}
    {{ organizationSnippet }}
    {{ hotjarScript }}
    {{ googleScript }}
  </head>
  <body>
    {{ googleTagsBodyScript }}
    <script>
      // Stop prerender.io from caching page until it loads
      window.prerenderReady = false;
    </script>
    <script>
      window.fbAsyncInit = function() {
        FB.init({
          appId      : '137258853647008',
          cookie     : true,
          xfbml      : true,
          version    : 'v2.10',
        });
        FB.AppEvents.logPageView();
        window.democracyLabEvents = {'fbLoaded': true};
        window.dispatchEvent(new Event('fbLoaded'));
      };
      (function(d, s, id){
         var js, fjs = d.getElementsByTagName(s)[0];
         if (d.getElementById(id)) {return;}
         js = d.createElement(s); js.id = id;
         js.src = "https://connect.facebook.net/en_US/sdk.js";
         fjs.parentNode.insertBefore(js, fjs);
       }(document, 'script', 'facebook-jssdk'));
    </script>
    <script type="text/javascript">
      window.DLAB_GLOBAL_CONTEXT =
        '{{userID}}'
        ? Object.freeze({
          userID: '{{userID}}',
          emailVerified: '{{emailVerified}}' === "True" ? true : false,
          email: '{{email}}',
          firstName: '{{firstName}}',
          lastName: '{{lastName}}',
          userImgUrl: '{{userImgUrl}}',
          isStaff: '{{isStaff}}' === "True" ? true : false,
          volunteeringUpForRenewal: '{{volunteeringUpForRenewal}}' === "True" ? true : false
        })
        : {};

      window.DLAB_PROJECT_ID = '{{DLAB_PROJECT_ID}}';
      window.PROJECT_DESCRIPTION_EXAMPLE_URL = '{{PROJECT_DESCRIPTION_EXAMPLE_URL}}';
      window.POSITION_DESCRIPTION_EXAMPLE_URL = '{{POSITION_DESCRIPTION_EXAMPLE_URL}}';
      window.STATIC_CDN_URL = '{{STATIC_CDN_URL}}';
      window.HEADER_ALERT = '{{HEADER_ALERT}}';
      window.SPONSORS_METADATA = '{{SPONSORS_METADATA}}';
      window.PAYPAL_ENDPOINT = '{{PAYPAL_ENDPOINT}}';
      window.PAYPAL_PAYEE = '{{PAYPAL_PAYEE}}';
      window.PRESS_LINKS = '{{PRESS_LINKS}}';
      window.GR_SITEKEY = '{{GR_SITEKEY}}';
      window.SOCIAL_APPS_VISIBILITY = '{{SOCIAL_APPS_VISIBILITY}}';

      window.DLAB_MESSAGES = [];
      {% for message in messages %}
        window.DLAB_MESSAGES.push({message: '{{message}}', level: '{{message.tags}}'})
      {% endfor %}
    </script>
    <div id="MainController" data-elementId="brief_description" data-maxLength="3000" class="__react-root">Loading . . .</div>
  </body>
</html><|MERGE_RESOLUTION|>--- conflicted
+++ resolved
@@ -5,15 +5,10 @@
     {% seo_js_head %}
     <meta charset="utf-8">
     <meta name="viewport" content="width=device-width, initial-scale=1">
-<<<<<<< HEAD
     <script src="/static/js/runtime.bundle.js" defer></script>
     <script src="/static/js/main.bundle.js" defer></script>
     <script src="/static/js/vendors.bundle.js" defer></script>
-    <link rel="stylesheet" type="text/css" href="/static/css/compiled/styles.css"/>
-=======
-    <script src="/static/js/bundle.js" defer></script>
     <link rel="stylesheet" type="text/css" href="/static/css/styles.css"/>
->>>>>>> 0701f353
     <link rel="icon" type="image/png" href="{{FAVICON_PATH}}">
     <link rel="stylesheet" href="https://use.fontawesome.com/releases/v5.5.0/css/all.css" integrity="sha384-B4dIYHKNBt8Bc12p+WXckhzcICo0wtJAoU8YZTY5qE0Id1GSseTk6S+L3BlXeVIU" crossorigin="anonymous">
     {{ googleTagsHeadScript }}
