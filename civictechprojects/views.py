from django.shortcuts import redirect
from django.http import HttpResponse
from django.template import loader
from time import time

from urllib import parse as urlparse
import simplejson as json

from .models import Project
from common.helpers.s3 import presign_s3_upload
<<<<<<< HEAD
from common.models.tags import get_tags_by_category
from .forms import ProjectCreationForm
from democracylab.models import get_request_contributor
=======
from common.models.tags import Tag
from democracylab.models import get_request_contributor

from .forms import ProjectCreationForm


def tags(request):
    return HttpResponse(
        json.dumps(
            list(Tag.objects.values())
        )
    )


def to_columns(items, count=3):
    res = [[] for _ in range(count)]
    cur = 0
    for item in items:
        res[cur % count].append(item)
        cur += 1
    return res
>>>>>>> d60801aa


def to_rows(items, width):
    rows = [[]]
    row_number = 0
    column_number = 0
    for item in items:
        rows[row_number].append(item)
        column_number += 1
        if column_number >= width:
            column_number = 0
            rows.append([])
            row_number += 1
    return rows


def to_tag_map(tags):
    tag_map = ((tag.tag_name, tag.display_name) for tag in tags)
    return list(tag_map)


def project_signup(request):
    if request.method == 'POST':
        form = ProjectCreationForm(request.POST)
        form.is_valid()
        # pprint(vars(request._post))
        # TODO: Form validation
        project = Project.objects.create(
            project_creator=get_request_contributor(request),
            project_description=form.cleaned_data.get('project_description'),
            project_location=form.cleaned_data.get('project_location'),
            project_name=form.cleaned_data.get('project_name'),
            project_url=form.cleaned_data.get('project_url'),
        )
        issue_areas = form.cleaned_data.get('project_issue_area')
        if len(issue_areas) != 0:
            # Tag fields operate like ManyToMany fields, and so cannot
            # be added until after the object is created.
            project = Project.objects.get(id=project.id)
            project.project_issue_area.add(issue_areas[0])
            project.save()
        # TODO: Redirect somewhere better
        return redirect('/index/?section=FindProjects')
    else:
        form = ProjectCreationForm()

    template = loader.get_template('project_signup.html')
<<<<<<< HEAD
    print("Getting issue list")
    issues = get_tags_by_category('Issue(s) Addressed')
    tag_map = to_tag_map(issues)
    context = {'form': form, 'issues': tag_map}
=======
    context = {
        'form': form,
        'projects': to_columns(
            list(
                Tag
                .objects
                .filter(category__iexact='Issue(s) Addressed')
                .values()
            )
        )
    }
>>>>>>> d60801aa
    return HttpResponse(template.render(context, request))


def project(request, project_id):
    project = Project.objects.get(id=project_id)
    template = loader.get_template('project.html')
    context = {'project': project}
    return HttpResponse(template.render(context, request))


def projects(request):
    template = loader.get_template('projects.html')
    url_parts = request.GET.urlencode()
    query_terms = urlparse.parse_qs(
        url_parts, keep_blank_values=0, strict_parsing=0)
    projects = Project.objects
    if 'search' in query_terms:
        search_query = (query_terms['search'])[0]
        search_tags = search_query.split(',')
        for tag in search_tags:
            print('filtering by ' + str(tag))
            projects = projects.filter(project_tags__name__in=[tag])
    projects = projects.order_by('-project_name')
    context = {'projects': to_rows(projects, 4)}
    return HttpResponse(template.render(context, request))


def home(request):
    template = loader.get_template('home.html')
    context = {}
    return HttpResponse(template.render(context, request))


def index(request):
    template = loader.get_template('new_index.html')
    context = {}
    return HttpResponse(template.render(context, request))


def projects_list(request):
    if request.method == 'GET':
        url_parts = request.GET.urlencode()
        query_params = urlparse.parse_qs(
            url_parts, keep_blank_values=0, strict_parsing=0)
        projects = (
            projects_by_keyword(query_params)
            | projects_by_tag(query_params)
        ) if (
            'keyword' in query_params
            or 'tags' in query_params
        ) else Project.objects
    return HttpResponse(
        json.dumps(
            projects_with_issue_areas(
                list(projects.order_by('project_name').values())
            )
        )
    )


def projects_by_keyword(query_params):
    return Project.objects.filter(
        project_description__icontains=(
            query_params['keyword'][0]
            )
        ) if 'keyword' in query_params else Project.objects.none()


def projects_by_tag(query_params):
    return Project.objects.filter(
        project_issue_area__name__in=(
            query_params['tags'][0].split(',')
            if 'tags' in query_params
            else []
            )
    )


def projects_with_issue_areas(list_of_projects):
    return [
        dict(
            project,
            project_issue_area=list(
                Project
                .objects
                .get(id=project['id']).project_issue_area.all().values())
            )
        for project in list_of_projects
    ]


def presign_project_thumbnail_upload(request):
    uploader = request.user.username
    file_type = request.GET['file_type']
    file_extension = file_type.split('/')[-1]
    unique_file_name = 'project_thumbnail_' + str(time())
    s3_key = 'thumbnails/%s/%s.%s' % (
        uploader, unique_file_name, file_extension)
    return presign_s3_upload(
        key=s3_key, file_type=file_type, acl="public-read")<|MERGE_RESOLUTION|>--- conflicted
+++ resolved
@@ -8,15 +8,10 @@
 
 from .models import Project
 from common.helpers.s3 import presign_s3_upload
-<<<<<<< HEAD
 from common.models.tags import get_tags_by_category
 from .forms import ProjectCreationForm
-from democracylab.models import get_request_contributor
-=======
 from common.models.tags import Tag
 from democracylab.models import get_request_contributor
-
-from .forms import ProjectCreationForm
 
 
 def tags(request):
@@ -25,16 +20,6 @@
             list(Tag.objects.values())
         )
     )
-
-
-def to_columns(items, count=3):
-    res = [[] for _ in range(count)]
-    cur = 0
-    for item in items:
-        res[cur % count].append(item)
-        cur += 1
-    return res
->>>>>>> d60801aa
 
 
 def to_rows(items, width):
@@ -82,24 +67,12 @@
         form = ProjectCreationForm()
 
     template = loader.get_template('project_signup.html')
-<<<<<<< HEAD
-    print("Getting issue list")
     issues = get_tags_by_category('Issue(s) Addressed')
     tag_map = to_tag_map(issues)
-    context = {'form': form, 'issues': tag_map}
-=======
     context = {
         'form': form,
-        'projects': to_columns(
-            list(
-                Tag
-                .objects
-                .filter(category__iexact='Issue(s) Addressed')
-                .values()
-            )
-        )
+        'issues': to_tag_map(issues)
     }
->>>>>>> d60801aa
     return HttpResponse(template.render(context, request))
 
 
