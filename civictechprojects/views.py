from django.shortcuts import redirect
from django.http import HttpResponse, HttpResponseForbidden, JsonResponse
from django.core.exceptions import PermissionDenied
from django.core.paginator import Paginator
from django.conf import settings
from django.template import loader
from django.utils import timezone
from django.views.decorators.csrf import ensure_csrf_cookie
from time import time
from urllib import parse as urlparse
import simplejson as json
from django.views.decorators.csrf import csrf_exempt
from django.db.models import Q
from .models import FileCategory, Project, ProjectFile, ProjectPosition, UserAlert, VolunteerRelation
from .helpers.projects import projects_tag_counts
from common.helpers.s3 import presign_s3_upload, user_has_permission_for_s3_file, delete_s3_file
from common.helpers.tags import get_tags_by_category,get_tag_dictionary
from .forms import ProjectCreationForm
from democracylab.models import Contributor, get_request_contributor
from common.models.tags import Tag
from democracylab.emails import send_to_project_owners, send_to_project_volunteer, send_volunteer_application_email, \
    send_volunteer_conclude_email, notify_project_owners_volunteer_renewed_email, notify_project_owners_volunteer_concluded_email
from distutils.util import strtobool
from django.views.decorators.cache import cache_page


# TODO: Set getCounts to default to false if it's not passed? Or some hardening against malformed API requests
@cache_page(1200) #cache duration in seconds, cache_page docs: https://docs.djangoproject.com/en/2.1/topics/cache/#the-per-view-cache
def tags(request):
    url_parts = request.GET.urlencode()
    query_terms = urlparse.parse_qs(
        url_parts, keep_blank_values=0, strict_parsing=0)
    if 'category' in query_terms:
        category = query_terms.get('category')[0]
        queryset = get_tags_by_category(category)
        countoption = bool(strtobool(query_terms.get('getCounts')[0]))
        if countoption == True:
            activetagdict = projects_tag_counts()
            querydict = {tag.tag_name:tag for tag in queryset}
            resultdict = {}

            for slug in querydict.keys():
                resultdict[slug] = Tag.hydrate_tag_model(querydict[slug])
                resultdict[slug]['num_times'] = activetagdict[slug] if slug in activetagdict else 0
            tags = list(resultdict.values())
        else:
            tags = list(queryset.values())
    else:
        countoption = bool(strtobool(query_terms.get('getCounts')[0]))
        if countoption == True:
            queryset = Tag.objects.all()
            activetagdict = projects_tag_counts()
            querydict = {tag.tag_name:tag for tag in queryset}
            resultdict = {}

            for slug in querydict.keys():
                resultdict[slug] = Tag.hydrate_tag_model(querydict[slug])
                resultdict[slug]['num_times'] = activetagdict[slug] if slug in activetagdict else 0
            tags = list(resultdict.values())
        else:
            queryset = Tag.objects.all()
            tags = list(queryset.values())
    return JsonResponse(tags, safe=False)


def to_rows(items, width):
    rows = [[]]
    row_number = 0
    column_number = 0
    for item in items:
        rows[row_number].append(item)
        column_number += 1
        if column_number >= width:
            column_number = 0
            rows.append([])
            row_number += 1
    return rows


def to_tag_map(tags):
    tag_map = ((tag.tag_name, tag.display_name) for tag in tags)
    return list(tag_map)


def project_create(request):
    if not request.user.is_authenticated():
        return redirect('/signup')

    user = get_request_contributor(request)
    if not user.email_verified:
        # TODO: Log this
        return HttpResponse(status=403)

    ProjectCreationForm.create_project(request)
    return redirect('/index/?section=MyProjects')


def project_edit(request, project_id):
    if not request.user.is_authenticated():
        return redirect('/signup')

    try:
        ProjectCreationForm.edit_project(request, project_id)
    except PermissionDenied:
        return HttpResponseForbidden()
    return redirect('/index/?section=AboutProject&id=' + project_id)


# TODO: Pass csrf token in ajax call so we can check for it
@csrf_exempt
def project_delete(request, project_id):
    # if not logged in, send user to login page
    if not request.user.is_authenticated():
        return HttpResponse(status=401)
    try:
        ProjectCreationForm.delete_project(request, project_id)
    except PermissionDenied:
        return HttpResponseForbidden()
    return HttpResponse(status=204)


def get_project(request, project_id):
    project = Project.objects.get(id=project_id)
    return JsonResponse(project.hydrate_to_json())


@ensure_csrf_cookie
def index(request):
    template = loader.get_template('new_index.html')
    context = {
        'FOOTER_LINKS': settings.FOOTER_LINKS,
        'DLAB_PROJECT_ID': settings.DLAB_PROJECT_ID,
        'PROJECT_DESCRIPTION_EXAMPLE_URL': settings.PROJECT_DESCRIPTION_EXAMPLE_URL,
        'POSITION_DESCRIPTION_EXAMPLE_URL': settings.POSITION_DESCRIPTION_EXAMPLE_URL,
        'STATIC_CDN_URL': settings.STATIC_CDN_URL,
        'HEADER_ALERT': settings.HEADER_ALERT,
        'SPONSORS_METADATA': settings.SPONSORS_METADATA,
<<<<<<< HEAD
        'userImgUrl' : '',
=======
        'PAYPAL_ENDPOINT': settings.PAYPAL_ENDPOINT,
        'PAYPAL_PAYEE': settings.PAYPAL_PAYEE,
>>>>>>> 98d2f6fb
        'organizationSnippet': loader.render_to_string('scripts/org_snippet.txt')
    }
    if settings.HOTJAR_APPLICATION_ID:
        context['hotjarScript'] = loader.render_to_string('scripts/hotjar_snippet.txt',
                                                          {'HOTJAR_APPLICATION_ID': settings.HOTJAR_APPLICATION_ID})

    if settings.GOOGLE_PROPERTY_ID:
        context['googleScript'] = loader.render_to_string('scripts/google_snippet.txt',
                                                          {'GOOGLE_PROPERTY_ID': settings.GOOGLE_PROPERTY_ID})

    if request.user.is_authenticated():
        contributor = Contributor.objects.get(id=request.user.id)
        context['userID'] = request.user.id
        context['emailVerified'] = contributor.email_verified
        context['email'] = contributor.email
        context['firstName'] = contributor.first_name
        context['lastName'] = contributor.last_name
        context['isStaff'] = contributor.is_staff
        context['volunteeringUpForRenewal'] = contributor.is_up_for_volunteering_renewal()
        thumbnails = ProjectFile.objects.filter(file_user=request.user.id, 
                                                file_category=FileCategory.THUMBNAIL.value)
        if thumbnails:
            context['userImgUrl'] = thumbnails[0].file_url

    return HttpResponse(template.render(context, request))


# TODO: Pass csrf token in ajax call so we can check for it
@csrf_exempt
def add_alert(request):
    body = json.loads(request.body)
    UserAlert.create_or_update(
        email=body['email'], filters=body['filters'], country=body['country'], postal_code=body['postal_code'])
    return HttpResponse(status=200)


def my_projects(request):
    contributor = get_request_contributor(request)
    response = {}
    if contributor is not None:
        owned_projects = Project.objects.filter(project_creator_id=contributor.id)
        volunteering_projects = contributor.volunteer_relations.all()
        response = {
            'owned_projects': [project.hydrate_to_list_json() for project in owned_projects],
            'volunteering_projects': volunteering_projects.exists() and list(map(lambda volunteer_relation: volunteer_relation.hydrate_project_volunteer_info(), volunteering_projects))
        }
    return JsonResponse(response)


def projects_list(request):
    project_list = Project.objects.filter(is_searchable=True)
    if request.method == 'GET':
        url_parts = request.GET.urlencode()
        query_params = urlparse.parse_qs(
            url_parts, keep_blank_values=0, strict_parsing=0)
        project_list = apply_tag_filters(project_list, query_params, 'issues', projects_by_issue_areas)
        project_list = apply_tag_filters(project_list, query_params, 'tech', projects_by_technologies)
        project_list = apply_tag_filters(project_list, query_params, 'role', projects_by_roles)
        project_list = apply_tag_filters(project_list, query_params, 'org', projects_by_orgs)
        project_list = apply_tag_filters(project_list, query_params, 'stage', projects_by_stage)
        if 'keyword' in query_params:
            project_list = project_list & projects_by_keyword(query_params['keyword'][0])

        if 'location' in query_params:
            project_list = projects_by_location(project_list, query_params['location'][0])

        project_list = project_list.distinct()

        if 'sortField' in query_params:
            project_list = projects_by_sortField(project_list, query_params['sortField'][0])
        else:
            project_list = projects_by_sortField(project_list, '-project_date_modified')

        project_count = len(project_list)

        project_paginator = Paginator(project_list, settings.PROJECTS_PER_PAGE)

        if 'page' in query_params:
            project_list_page = project_paginator.page(query_params['page'][0])
            project_pages = project_paginator.num_pages
        else:
            project_list_page = project_list
            project_pages = 1


    response = projects_with_meta_data(project_list_page, project_pages, project_count)

    return JsonResponse(response)


def apply_tag_filters(project_list, query_params, param_name, tag_filter):
    if param_name in query_params:
        tag_dict = get_tag_dictionary()
        tags_to_filter_by = query_params[param_name][0].split(',')
        tags_to_filter_by = clean_nonexistent_tags(tags_to_filter_by, tag_dict)
        if len(tags_to_filter_by):
            project_list = project_list & tag_filter(tags_to_filter_by)

    return project_list


def clean_nonexistent_tags(tags, tag_dict):
    return list(filter(lambda tag: tag in tag_dict, tags))


def projects_by_keyword(keyword):
    return Project.objects.filter(Q(project_description__icontains=keyword) | Q(project_name__icontains=keyword))


def projects_by_sortField(project_list, sortField):
    return project_list.order_by(sortField)


def projects_by_location(project_list, location):
    return project_list.filter(Q(project_location__icontains=location))


def projects_by_issue_areas(tags):
    return Project.objects.filter(project_issue_area__name__in=tags)


def projects_by_technologies(tags):
    return Project.objects.filter(project_technologies__name__in=tags)


def projects_by_orgs(tags):
    return Project.objects.filter(project_organization__name__in=tags)


def projects_by_stage(tags):
    return Project.objects.filter(project_stage__name__in=tags)


def projects_by_roles(tags):
    # Get roles by tags
    positions = ProjectPosition.objects.filter(position_role__name__in=tags).select_related('position_project')

    # Get the list of projects linked to those roles
    return Project.objects.filter(positions__in=positions)


def projects_with_meta_data(projects, project_pages, project_count):
    return {
        'projects': [project.hydrate_to_tile_json() for project in projects],
        'tags': list(Tag.objects.values()),
        'numPages': project_pages,
        'numProjects': project_count
    }


def available_tag_filters(projects, selected_tag_filters):
    project_tags = projects_tag_counts(projects)
    # Remove any filters that are already selected
    for tag in selected_tag_filters:
        if project_tags[tag]:
            project_tags.pop(tag)
    return project_tags


def presign_project_thumbnail_upload(request):
    uploader = request.user.username
    file_name = request.GET['file_name']
    file_type = request.GET['file_type']
    file_extension = file_type.split('/')[-1]
    unique_file_name = file_name + '_' + str(time())
    s3_key = 'thumbnails/%s/%s.%s' % (
        uploader, unique_file_name, file_extension)
    return presign_s3_upload(
        raw_key=s3_key, file_name=file_name, file_type=file_type, acl="public-read")


def volunteer_operation_is_authorized(request, volunteer_relation):
    project_volunteers = VolunteerRelation.objects.filter(project=volunteer_relation.project)
    authorized_usernames = ([volunteer_relation.project.project_creator.username]
        + list(map(lambda co: co.volunteer.username, list(filter(lambda v: v.is_co_owner, project_volunteers)))))
    return request.user.username in authorized_usernames


# TODO: Pass csrf token in ajax call so we can check for it
@csrf_exempt
def delete_uploaded_file(request, s3_key):
    uploader = request.user.username
    has_permisson = user_has_permission_for_s3_file(uploader, s3_key)

    if has_permisson:
        delete_s3_file(s3_key)
        return HttpResponse(status=202)
    else:
        # TODO: Log this
        return HttpResponse(status=401)


# TODO: Pass csrf token in ajax call so we can check for it
@csrf_exempt
def contact_project_owner(request, project_id):
    if not request.user.is_authenticated():
        return HttpResponse(status=401)

    user = get_request_contributor(request)
    if not user.email_verified:
        return HttpResponse(status=403)

    body = json.loads(request.body)
    message = body['message']

    project = Project.objects.get(id=project_id)
    email_subject = '{firstname} {lastname} would like to connect with {project}'.format(
                    firstname=user.first_name,
                    lastname=user.last_name,
                    project=project.project_name)
    email_body = '{message} \n -- \n To contact this person, email {user}'.format(message=message, user=user.email)
    send_to_project_owners(project=project, sender=user, subject=email_subject, body=email_body)
    return HttpResponse(status=200)


# TODO: Pass csrf token in ajax call so we can check for it
@csrf_exempt
def volunteer_with_project(request, project_id):
    if not request.user.is_authenticated():
        return HttpResponse(status=401)

    user = get_request_contributor(request)
    if not user.email_verified:
        return HttpResponse(status=403)

    project = Project.objects.get(id=project_id)
    body = json.loads(request.body)
    projected_end_date = body['projectedEndDate']
    message = body['message']
    role = body['roleTag']
    volunteer_relation = VolunteerRelation.create(
        project=project,
        volunteer=user,
        projected_end_date=projected_end_date,
        role=role,
        application_text=message)
    send_volunteer_application_email(volunteer_relation)
    return HttpResponse(status=200)


# TODO: Pass csrf token in ajax call so we can check for it
@csrf_exempt
def renew_volunteering_with_project(request, application_id):
    if not request.user.is_authenticated():
        return HttpResponse(status=401)

    user = get_request_contributor(request)
    volunteer_relation = VolunteerRelation.objects.get(id=application_id)

    if not user.id == volunteer_relation.volunteer.id:
        return HttpResponse(status=403)

    body = json.loads(request.body)
    volunteer_relation.projected_end_date = body['projectedEndDate']
    volunteer_relation.re_enrolled_last_date = timezone.now()
    volunteer_relation.re_enroll_reminder_count = 0
    volunteer_relation.re_enroll_last_reminder_date = None
    volunteer_relation.save()

    notify_project_owners_volunteer_renewed_email(volunteer_relation, body['message'])
    return HttpResponse(status=200)


# TODO: Pass csrf token in ajax call so we can check for it
@csrf_exempt
def conclude_volunteering_with_project(request, application_id):
    if not request.user.is_authenticated():
        return HttpResponse(status=401)

    user = get_request_contributor(request)
    volunteer_relation = VolunteerRelation.objects.get(id=application_id)

    if not user.id == volunteer_relation.volunteer.id:
        return HttpResponse(status=403)

    send_volunteer_conclude_email(user, volunteer_relation.project.project_name)

    body = json.loads(request.body)
    volunteer_relation.delete()

    notify_project_owners_volunteer_concluded_email(volunteer_relation, body['message'])
    return HttpResponse(status=200)


# TODO: Pass csrf token in ajax call so we can check for it
@csrf_exempt
def accept_project_volunteer(request, application_id):
    volunteer_relation = VolunteerRelation.objects.get(id=application_id)
    if volunteer_operation_is_authorized(request, volunteer_relation):
        # Set approved flag
        volunteer_relation.is_approved = True
        volunteer_relation.approved_date = timezone.now()
        volunteer_relation.save()
        update_project_timestamp(request, volunteer_relation.project)
        return HttpResponse(status=200)
    else:
        raise PermissionDenied()


# TODO: Pass csrf token in ajax call so we can check for it
@csrf_exempt
def promote_project_volunteer(request, application_id):
    volunteer_relation = VolunteerRelation.objects.get(id=application_id)
    if volunteer_operation_is_authorized(request, volunteer_relation):
        # Set co_owner flag
        volunteer_relation.is_co_owner = True
        volunteer_relation.save()
        update_project_timestamp(request, volunteer_relation.project)
        return HttpResponse(status=200)
    else:
        raise PermissionDenied()


# TODO: Pass csrf token in ajax call so we can check for it
@csrf_exempt
def reject_project_volunteer(request, application_id):
    volunteer_relation = VolunteerRelation.objects.get(id=application_id)
    if volunteer_operation_is_authorized(request, volunteer_relation):
        body = json.loads(request.body)
        message = body['rejection_message']
        email_body_template = 'The project owner for {project_name} has declined your application for the following reason:\n{message}'
        email_body = email_body_template.format(project_name=volunteer_relation.project.project_name,message=message)
        send_to_project_volunteer(volunteer_relation=volunteer_relation,
                                  subject='Your application to join ' + volunteer_relation.project.project_name,
                                  body=email_body)
        update_project_timestamp(request, volunteer_relation.project)
        volunteer_relation.delete()
        return HttpResponse(status=200)
    else:
        raise PermissionDenied()


# TODO: Pass csrf token in ajax call so we can check for it
@csrf_exempt
def dismiss_project_volunteer(request, application_id):
    volunteer_relation = VolunteerRelation.objects.get(id=application_id)
    if volunteer_operation_is_authorized(request, volunteer_relation):
        body = json.loads(request.body)
        message = body['dismissal_message']
        email_body = 'The owner for {project_name} has removed you from the project for the following reason:\n{message}'.format(
            project_name=volunteer_relation.project.project_name, message=message)
        send_to_project_volunteer(volunteer_relation=volunteer_relation,
                                  subject='You have been dismissed from ' + volunteer_relation.project.project_name,
                                  body=email_body)
        update_project_timestamp(request, volunteer_relation.project)
        volunteer_relation.delete()
        return HttpResponse(status=200)
    else:
        raise PermissionDenied()


# TODO: Pass csrf token in ajax call so we can check for it
@csrf_exempt
def demote_project_volunteer(request, application_id):
    volunteer_relation = VolunteerRelation.objects.get(id=application_id)
    if volunteer_operation_is_authorized(request, volunteer_relation):
        volunteer_relation.is_co_owner = False
        volunteer_relation.save()
        update_project_timestamp(request, volunteer_relation.project)
        body = json.loads(request.body)
        message = body['demotion_message']
        email_body = 'The owner of {project_name} has removed you as a co-owner of the project for the following reason:\n{message}'.format(
            project_name=volunteer_relation.project.project_name, message=message)
        send_to_project_volunteer(volunteer_relation=volunteer_relation,
                                  subject='You have been removed as a co-owner from ' + volunteer_relation.project.project_name,
                                  body=email_body)
        return HttpResponse(status=200)
    else:
        raise PermissionDenied()


# TODO: Pass csrf token in ajax call so we can check for it
@csrf_exempt
def leave_project(request, project_id):
    volunteer_relation = VolunteerRelation.objects.filter(project_id=project_id, volunteer_id=request.user.id).first()
    if request.user.id == volunteer_relation.volunteer.id:
        body = json.loads(request.body)
        message = body['departure_message']
        email_body = '{volunteer_name} is leaving {project_name} for the following reason:\n{message}'.format(
            volunteer_name=volunteer_relation.volunteer.full_name(),
            project_name=volunteer_relation.project.project_name,
            message=message)
        email_subject = '{volunteer_name} is leaving {project_name}'.format(
            volunteer_name=volunteer_relation.volunteer.full_name(),
            project_name=volunteer_relation.project.project_name)
        send_to_project_owners(project=volunteer_relation.project,
                               sender=volunteer_relation.volunteer,
                               subject=email_subject,
                               body=email_body)
        update_project_timestamp(request, volunteer_relation.project)
        volunteer_relation.delete()
        return HttpResponse(status=200)
    else:
        raise PermissionDenied()

def update_project_timestamp(request, project):
    if not request.user.is_staff:
        project.update_timestamp()<|MERGE_RESOLUTION|>--- conflicted
+++ resolved
@@ -135,12 +135,9 @@
         'STATIC_CDN_URL': settings.STATIC_CDN_URL,
         'HEADER_ALERT': settings.HEADER_ALERT,
         'SPONSORS_METADATA': settings.SPONSORS_METADATA,
-<<<<<<< HEAD
         'userImgUrl' : '',
-=======
         'PAYPAL_ENDPOINT': settings.PAYPAL_ENDPOINT,
         'PAYPAL_PAYEE': settings.PAYPAL_PAYEE,
->>>>>>> 98d2f6fb
         'organizationSnippet': loader.render_to_string('scripts/org_snippet.txt')
     }
     if settings.HOTJAR_APPLICATION_ID:
